<?xml version="1.0" encoding="UTF-8"?>
<project xmlns="http://maven.apache.org/POM/4.0.0" xmlns:xsi="http://www.w3.org/2001/XMLSchema-instance" xsi:schemaLocation="http://maven.apache.org/POM/4.0.0 http://maven.apache.org/maven-v4_0_0.xsd">
  <modelVersion>4.0.0</modelVersion>
  <parent>
    <groupId>{groupId}</groupId>
    <artifactId>protobuf-parent</artifactId>
    <version>{version}</version>
  </parent>

  <artifactId>{artifactId}</artifactId>
  <packaging>{type}</packaging>

  <name>Protocol Buffers [Kotlin-Core]</name>
  <description>
    Kotlin core Protocol Buffers library. Protocol Buffers are a way of encoding structured data in an
    efficient yet extensible format.
  </description>
  <dependencies>
    <dependency>
<<<<<<< HEAD
      <groupId>${groupId}</groupId>
      <artifactId>protobuf-java</artifactId>
=======
      <groupId>{groupId}</groupId>
      <artifactId>protobuf-java</artifactId>
      <version>{version}</version>
    </dependency>
    <dependency>
      <groupId>org.jetbrains.kotlin</groupId>
      <artifactId>kotlin-stdlib</artifactId>
      <version>${kotlin.version}</version>
>>>>>>> 787fc7dd
    </dependency>
    {dependencies}
  </dependencies>

  <properties>
    <kotlin.version>1.6.0</kotlin.version>
  </properties>

</project><|MERGE_RESOLUTION|>--- conflicted
+++ resolved
@@ -17,10 +17,6 @@
   </description>
   <dependencies>
     <dependency>
-<<<<<<< HEAD
-      <groupId>${groupId}</groupId>
-      <artifactId>protobuf-java</artifactId>
-=======
       <groupId>{groupId}</groupId>
       <artifactId>protobuf-java</artifactId>
       <version>{version}</version>
@@ -29,7 +25,6 @@
       <groupId>org.jetbrains.kotlin</groupId>
       <artifactId>kotlin-stdlib</artifactId>
       <version>${kotlin.version}</version>
->>>>>>> 787fc7dd
     </dependency>
     {dependencies}
   </dependencies>
