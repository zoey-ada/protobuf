--- conflicted
+++ resolved
@@ -1,17 +1,11 @@
 2021-05-07 version 3.17.1 (C++/Java/Python/PHP/Objective-C/C#/Ruby/JavaScript)
   PHP
-<<<<<<< HEAD
-=======
   * Fixed PHP memory leaks and arginfo errors. (#8614)
->>>>>>> e6356050
   * Fixed JSON parser to allow multiple values from the same oneof as long as
     all but one are null.
 
   Ruby
-<<<<<<< HEAD
-=======
   * Fixed memory bug: properly root repeated/map field when assigning. (#8639)
->>>>>>> e6356050
   * Fixed JSON parser to allow multiple values from the same oneof as long as
     all but one are null.
 
