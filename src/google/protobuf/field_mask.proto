--- conflicted
+++ resolved
@@ -34,12 +34,9 @@
 option java_multiple_files = true;
 option java_outer_classname = "FieldMaskProto";
 option java_package = "com.google.protobuf";
-<<<<<<< HEAD
 option csharp_namespace = "Google.ProtocolBuffers";
-=======
 option objc_class_prefix = "GPB";
 
->>>>>>> 23bb79d4
 
 // `FieldMask` represents a set of symbolic field paths, for example:
 //
