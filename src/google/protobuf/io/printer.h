// Protocol Buffers - Google's data interchange format
// Copyright 2008 Google Inc.  All rights reserved.
// https://developers.google.com/protocol-buffers/
//
// Redistribution and use in source and binary forms, with or without
// modification, are permitted provided that the following conditions are
// met:
//
//     * Redistributions of source code must retain the above copyright
// notice, this list of conditions and the following disclaimer.
//     * Redistributions in binary form must reproduce the above
// copyright notice, this list of conditions and the following disclaimer
// in the documentation and/or other materials provided with the
// distribution.
//     * Neither the name of Google Inc. nor the names of its
// contributors may be used to endorse or promote products derived from
// this software without specific prior written permission.
//
// THIS SOFTWARE IS PROVIDED BY THE COPYRIGHT HOLDERS AND CONTRIBUTORS
// "AS IS" AND ANY EXPRESS OR IMPLIED WARRANTIES, INCLUDING, BUT NOT
// LIMITED TO, THE IMPLIED WARRANTIES OF MERCHANTABILITY AND FITNESS FOR
// A PARTICULAR PURPOSE ARE DISCLAIMED. IN NO EVENT SHALL THE COPYRIGHT
// OWNER OR CONTRIBUTORS BE LIABLE FOR ANY DIRECT, INDIRECT, INCIDENTAL,
// SPECIAL, EXEMPLARY, OR CONSEQUENTIAL DAMAGES (INCLUDING, BUT NOT
// LIMITED TO, PROCUREMENT OF SUBSTITUTE GOODS OR SERVICES; LOSS OF USE,
// DATA, OR PROFITS; OR BUSINESS INTERRUPTION) HOWEVER CAUSED AND ON ANY
// THEORY OF LIABILITY, WHETHER IN CONTRACT, STRICT LIABILITY, OR TORT
// (INCLUDING NEGLIGENCE OR OTHERWISE) ARISING IN ANY WAY OUT OF THE USE
// OF THIS SOFTWARE, EVEN IF ADVISED OF THE POSSIBILITY OF SUCH DAMAGE.

// Author: kenton@google.com (Kenton Varda)
//  Based on original Protocol Buffers design by
//  Sanjay Ghemawat, Jeff Dean, and others.
//
// Utility class for writing text to a ZeroCopyOutputStream.

#ifndef GOOGLE_PROTOBUF_IO_PRINTER_H__
#define GOOGLE_PROTOBUF_IO_PRINTER_H__


#include <map>
#include <string>
#include <vector>

#include <google/protobuf/stubs/common.h>
#include <google/protobuf/port_def.inc>

namespace google {
namespace protobuf {
namespace io {

class ZeroCopyOutputStream;  // zero_copy_stream.h

// Records annotations about a Printer's output.
class PROTOBUF_EXPORT AnnotationCollector {
 public:
  // Annotation is a offset range and a payload pair.
  typedef std::pair<std::pair<size_t, size_t>, std::string> Annotation;

  // Records that the bytes in file_path beginning with begin_offset and ending
  // before end_offset are associated with the SourceCodeInfo-style path.
  virtual void AddAnnotation(size_t begin_offset, size_t end_offset,
                             const std::string& file_path,
                             const std::vector<int>& path) = 0;

  // TODO(gerbens) I don't see why we need virtuals here. Just a vector of
  // range, payload pairs stored in a context should suffice.
  virtual void AddAnnotationNew(Annotation& /* a */) {}

  virtual ~AnnotationCollector() {}
};

// Records annotations about a Printer's output to the given protocol buffer,
// assuming that the buffer has an ::Annotation message exposing path,
// source_file, begin and end fields.
template <typename AnnotationProto>
class AnnotationProtoCollector : public AnnotationCollector {
 public:
  // annotation_proto is the protocol buffer to which new Annotations should be
  // added. It is not owned by the AnnotationProtoCollector.
  explicit AnnotationProtoCollector(AnnotationProto* annotation_proto)
      : annotation_proto_(annotation_proto) {}

  // Override for AnnotationCollector::AddAnnotation.
<<<<<<< HEAD
  virtual void AddAnnotation(size_t begin_offset, size_t end_offset,
                             const std::string& file_path,
                             const std::vector<int>& path) override {
=======
  void AddAnnotation(size_t begin_offset, size_t end_offset,
                     const std::string& file_path,
                     const std::vector<int>& path) override {
>>>>>>> f78fefc1
    typename AnnotationProto::Annotation* annotation =
        annotation_proto_->add_annotation();
    for (int i = 0; i < path.size(); ++i) {
      annotation->add_path(path[i]);
    }
    annotation->set_source_file(file_path);
    annotation->set_begin(begin_offset);
    annotation->set_end(end_offset);
  }
  // Override for AnnotationCollector::AddAnnotation.
<<<<<<< HEAD
  virtual void AddAnnotationNew(Annotation& a) override {
=======
  void AddAnnotationNew(Annotation& a) override {
>>>>>>> f78fefc1
    auto* annotation = annotation_proto_->add_annotation();
    annotation->ParseFromString(a.second);
    annotation->set_begin(a.first.first);
    annotation->set_end(a.first.second);
  }

 private:
  // The protocol buffer to which new annotations should be added.
  AnnotationProto* const annotation_proto_;
};

// This simple utility class assists in code generation.  It basically
// allows the caller to define a set of variables and then output some
// text with variable substitutions.  Example usage:
//
//   Printer printer(output, '$');
//   map<string, string> vars;
//   vars["name"] = "Bob";
//   printer.Print(vars, "My name is $name$.");
//
// The above writes "My name is Bob." to the output stream.
//
// Printer aggressively enforces correct usage, crashing (with assert failures)
// in the case of undefined variables in debug builds. This helps greatly in
// debugging code which uses it.
//
// If a Printer is constructed with an AnnotationCollector, it will provide it
// with annotations that connect the Printer's output to paths that can identify
// various descriptors.  In the above example, if person_ is a descriptor that
// identifies Bob, we can associate the output string "My name is Bob." with
// a source path pointing to that descriptor with:
//
//   printer.Annotate("name", person_);
//
// The AnnotationCollector will be sent an annotation linking the output range
// covering "Bob" to the logical path provided by person_.  Tools may use
// this association to (for example) link "Bob" in the output back to the
// source file that defined the person_ descriptor identifying Bob.
//
// Annotate can only examine variables substituted during the last call to
// Print.  It is invalid to refer to a variable that was used multiple times
// in a single Print call.
//
// In full generality, one may specify a range of output text using a beginning
// substitution variable and an ending variable.  The resulting annotation will
// span from the first character of the substituted value for the beginning
// variable to the last character of the substituted value for the ending
// variable.  For example, the Annotate call above is equivalent to this one:
//
//   printer.Annotate("name", "name", person_);
//
// This is useful if multiple variables combine to form a single span of output
// that should be annotated with the same source path.  For example:
//
//   Printer printer(output, '$');
//   map<string, string> vars;
//   vars["first"] = "Alice";
//   vars["last"] = "Smith";
//   printer.Print(vars, "My name is $first$ $last$.");
//   printer.Annotate("first", "last", person_);
//
// This code would associate the span covering "Alice Smith" in the output with
// the person_ descriptor.
//
// Note that the beginning variable must come before (or overlap with, in the
// case of zero-sized substitution values) the ending variable.
//
// It is also sometimes useful to use variables with zero-sized values as
// markers.  This avoids issues with multiple references to the same variable
// and also allows annotation ranges to span literal text from the Print
// templates:
//
//   Printer printer(output, '$');
//   map<string, string> vars;
//   vars["foo"] = "bar";
//   vars["function"] = "call";
//   vars["mark"] = "";
//   printer.Print(vars, "$function$($foo$,$foo$)$mark$");
//   printer.Annotate("function", "mark", call_);
//
// This code associates the span covering "call(bar,bar)" in the output with the
// call_ descriptor.

class PROTOBUF_EXPORT Printer {
 public:
  // Create a printer that writes text to the given output stream.  Use the
  // given character as the delimiter for variables.
  Printer(ZeroCopyOutputStream* output, char variable_delimiter);

  // Create a printer that writes text to the given output stream.  Use the
  // given character as the delimiter for variables.  If annotation_collector
  // is not null, Printer will provide it with annotations about code written
  // to the stream.  annotation_collector is not owned by Printer.
  Printer(ZeroCopyOutputStream* output, char variable_delimiter,
          AnnotationCollector* annotation_collector);

  ~Printer();

  // Link a substitution variable emitted by the last call to Print to the
  // object described by descriptor.
  template <typename SomeDescriptor>
  void Annotate(const char* varname, const SomeDescriptor* descriptor) {
    Annotate(varname, varname, descriptor);
  }

  // Link the output range defined by the substitution variables as emitted by
  // the last call to Print to the object described by descriptor. The range
  // begins at begin_varname's value and ends after the last character of the
  // value substituted for end_varname.
  template <typename SomeDescriptor>
  void Annotate(const char* begin_varname, const char* end_varname,
                const SomeDescriptor* descriptor) {
    if (annotation_collector_ == NULL) {
      // Annotations aren't turned on for this Printer, so don't pay the cost
      // of building the location path.
      return;
    }
    std::vector<int> path;
    descriptor->GetLocationPath(&path);
    Annotate(begin_varname, end_varname, descriptor->file()->name(), path);
  }

  // Link a substitution variable emitted by the last call to Print to the file
  // with path file_name.
  void Annotate(const char* varname, const std::string& file_name) {
    Annotate(varname, varname, file_name);
  }

  // Link the output range defined by the substitution variables as emitted by
  // the last call to Print to the file with path file_name. The range begins
  // at begin_varname's value and ends after the last character of the value
  // substituted for end_varname.
  void Annotate(const char* begin_varname, const char* end_varname,
                const std::string& file_name) {
    if (annotation_collector_ == NULL) {
      // Annotations aren't turned on for this Printer.
      return;
    }
    std::vector<int> empty_path;
    Annotate(begin_varname, end_varname, file_name, empty_path);
  }

  // Print some text after applying variable substitutions.  If a particular
  // variable in the text is not defined, this will crash.  Variables to be
  // substituted are identified by their names surrounded by delimiter
  // characters (as given to the constructor).  The variable bindings are
  // defined by the given map.
  void Print(const std::map<std::string, std::string>& variables,
             const char* text);

  // Like the first Print(), except the substitutions are given as parameters.
  template <typename... Args>
  void Print(const char* text, const Args&... args) {
    std::map<std::string, std::string> vars;
    PrintInternal(&vars, text, args...);
  }

  // Indent text by two spaces.  After calling Indent(), two spaces will be
  // inserted at the beginning of each line of text.  Indent() may be called
  // multiple times to produce deeper indents.
  void Indent();

  // Reduces the current indent level by two spaces, or crashes if the indent
  // level is zero.
  void Outdent();

  // Write a string to the output buffer.
  // This method does not look for newlines to add indentation.
  void PrintRaw(const std::string& data);

  // Write a zero-delimited string to output buffer.
  // This method does not look for newlines to add indentation.
  void PrintRaw(const char* data);

  // Write some bytes to the output buffer.
  // This method does not look for newlines to add indentation.
  void WriteRaw(const char* data, int size);

  // FormatInternal is a helper function not meant to use directly, use
  // compiler::cpp::Formatter instead. This function is meant to support
  // formatting text using named variables (eq. "$foo$) from a lookup map (vars)
  // and variables directly supplied by arguments (eq "$1$" meaning first
  // argument which is the zero index element of args).
  void FormatInternal(const std::vector<std::string>& args,
                      const std::map<std::string, std::string>& vars,
                      const char* format);

  // True if any write to the underlying stream failed.  (We don't just
  // crash in this case because this is an I/O failure, not a programming
  // error.)
  bool failed() const { return failed_; }

 private:
  // Link the output range defined by the substitution variables as emitted by
  // the last call to Print to the object found at the SourceCodeInfo-style path
  // in a file with path file_path. The range begins at the start of
  // begin_varname's value and ends after the last character of the value
  // substituted for end_varname. Note that begin_varname and end_varname
  // may refer to the same variable.
  void Annotate(const char* begin_varname, const char* end_varname,
                const std::string& file_path, const std::vector<int>& path);

  // Base case
  void PrintInternal(std::map<std::string, std::string>* vars,
                     const char* text) {
    Print(*vars, text);
  }

  template <typename... Args>
  void PrintInternal(std::map<std::string, std::string>* vars, const char* text,
                     const char* key, const std::string& value,
                     const Args&... args) {
    (*vars)[key] = value;
    PrintInternal(vars, text, args...);
  }

  // Copy size worth of bytes from data to buffer_.
  void CopyToBuffer(const char* data, int size);

  void push_back(char c) {
    if (failed_) return;
    if (buffer_size_ == 0) {
      if (!Next()) return;
    }
    *buffer_++ = c;
    buffer_size_--;
    offset_++;
  }

  bool Next();

  inline void IndentIfAtStart();
  const char* WriteVariable(
      const std::vector<std::string>& args,
      const std::map<std::string, std::string>& vars, const char* format,
      int* arg_index,
      std::vector<AnnotationCollector::Annotation>* annotations);

  const char variable_delimiter_;

  ZeroCopyOutputStream* const output_;
  char* buffer_;
  int buffer_size_;
  // The current position, in bytes, in the output stream.  This is equivalent
  // to the total number of bytes that have been written so far.  This value is
  // used to calculate annotation ranges in the substitutions_ map below.
  size_t offset_;

  std::string indent_;
  bool at_start_of_line_;
  bool failed_;

  // A map from variable name to [start, end) offsets in the output buffer.
  // These refer to the offsets used for a variable after the last call to
  // Print.  If a variable was used more than once, the entry used in
  // this map is set to a negative-length span.  For singly-used variables, the
  // start offset is the beginning of the substitution; the end offset is the
  // last byte of the substitution plus one (such that (end - start) is the
  // length of the substituted string).
  std::map<std::string, std::pair<size_t, size_t> > substitutions_;

  // Keeps track of the keys in substitutions_ that need to be updated when
  // indents are inserted. These are keys that refer to the beginning of the
  // current line.
  std::vector<std::string> line_start_variables_;

  // Returns true and sets range to the substitution range in the output for
  // varname if varname was used once in the last call to Print. If varname
  // was not used, or if it was used multiple times, returns false (and
  // fails a debug assertion).
  bool GetSubstitutionRange(const char* varname,
                            std::pair<size_t, size_t>* range);

  // If non-null, annotation_collector_ is used to store annotations about
  // generated code.
  AnnotationCollector* const annotation_collector_;

  GOOGLE_DISALLOW_EVIL_CONSTRUCTORS(Printer);
};

}  // namespace io
}  // namespace protobuf
}  // namespace google

#include <google/protobuf/port_undef.inc>

#endif  // GOOGLE_PROTOBUF_IO_PRINTER_H__<|MERGE_RESOLUTION|>--- conflicted
+++ resolved
@@ -82,15 +82,9 @@
       : annotation_proto_(annotation_proto) {}
 
   // Override for AnnotationCollector::AddAnnotation.
-<<<<<<< HEAD
-  virtual void AddAnnotation(size_t begin_offset, size_t end_offset,
-                             const std::string& file_path,
-                             const std::vector<int>& path) override {
-=======
   void AddAnnotation(size_t begin_offset, size_t end_offset,
                      const std::string& file_path,
                      const std::vector<int>& path) override {
->>>>>>> f78fefc1
     typename AnnotationProto::Annotation* annotation =
         annotation_proto_->add_annotation();
     for (int i = 0; i < path.size(); ++i) {
@@ -101,11 +95,7 @@
     annotation->set_end(end_offset);
   }
   // Override for AnnotationCollector::AddAnnotation.
-<<<<<<< HEAD
-  virtual void AddAnnotationNew(Annotation& a) override {
-=======
   void AddAnnotationNew(Annotation& a) override {
->>>>>>> f78fefc1
     auto* annotation = annotation_proto_->add_annotation();
     annotation->ParseFromString(a.second);
     annotation->set_begin(a.first.first);
