// Protocol Buffers - Google's data interchange format
// Copyright 2008 Google Inc.  All rights reserved.
// https://developers.google.com/protocol-buffers/
//
// Redistribution and use in source and binary forms, with or without
// modification, are permitted provided that the following conditions are
// met:
//
//     * Redistributions of source code must retain the above copyright
// notice, this list of conditions and the following disclaimer.
//     * Redistributions in binary form must reproduce the above
// copyright notice, this list of conditions and the following disclaimer
// in the documentation and/or other materials provided with the
// distribution.
//     * Neither the name of Google Inc. nor the names of its
// contributors may be used to endorse or promote products derived from
// this software without specific prior written permission.
//
// THIS SOFTWARE IS PROVIDED BY THE COPYRIGHT HOLDERS AND CONTRIBUTORS
// "AS IS" AND ANY EXPRESS OR IMPLIED WARRANTIES, INCLUDING, BUT NOT
// LIMITED TO, THE IMPLIED WARRANTIES OF MERCHANTABILITY AND FITNESS FOR
// A PARTICULAR PURPOSE ARE DISCLAIMED. IN NO EVENT SHALL THE COPYRIGHT
// OWNER OR CONTRIBUTORS BE LIABLE FOR ANY DIRECT, INDIRECT, INCIDENTAL,
// SPECIAL, EXEMPLARY, OR CONSEQUENTIAL DAMAGES (INCLUDING, BUT NOT
// LIMITED TO, PROCUREMENT OF SUBSTITUTE GOODS OR SERVICES; LOSS OF USE,
// DATA, OR PROFITS; OR BUSINESS INTERRUPTION) HOWEVER CAUSED AND ON ANY
// THEORY OF LIABILITY, WHETHER IN CONTRACT, STRICT LIABILITY, OR TORT
// (INCLUDING NEGLIGENCE OR OTHERWISE) ARISING IN ANY WAY OUT OF THE USE
// OF THIS SOFTWARE, EVEN IF ADVISED OF THE POSSIBILITY OF SUCH DAMAGE.

// Author: kenton@google.com (Kenton Varda)
//  Based on original Protocol Buffers design by
//  Sanjay Ghemawat, Jeff Dean, and others.
//
// To test the code generator, we actually use it to generate code for
// net/proto2/internal/unittest.proto, then test that.  This means that we
// are actually testing the parser and other parts of the system at the same
// time, and that problems in the generator may show up as compile-time errors
// rather than unittest failures, which may be surprising.  However, testing
// the output of the C++ generator directly would be very hard.  We can't very
// well just check it against golden files since those files would have to be
// updated for any small change; such a test would be very brittle and probably
// not very helpful.  What we really want to test is that the code compiles
// correctly and produces the interfaces we expect, which is why this test
// is written this way.

#include <cstdint>
#include <limits>
#include <memory>
#include <vector>

#include <google/protobuf/compiler/cpp/cpp_unittest.h>
#include <google/protobuf/stubs/strutil.h>
#if !defined(GOOGLE_PROTOBUF_CMAKE_BUILD) && !defined(_MSC_VER)
// We exclude this large proto from cmake build because it's too large for
// visual studio to compile (report internal errors).
#include <google/protobuf/unittest_enormous_descriptor.pb.h>
#endif
#include <google/protobuf/compiler/cpp/cpp_helpers.h>
#include <google/protobuf/compiler/cpp/cpp_test_bad_identifiers.pb.h>
#include <google/protobuf/compiler/scc.h>
#include <google/protobuf/compiler/importer.h>
#include <google/protobuf/test_util2.h>
#include <google/protobuf/unittest_no_generic_services.pb.h>
#include <google/protobuf/io/coded_stream.h>
#include <google/protobuf/io/zero_copy_stream_impl.h>
#include <google/protobuf/descriptor.pb.h>
#include <google/protobuf/arena.h>
#include <google/protobuf/descriptor.h>
#include <google/protobuf/dynamic_message.h>

#include <google/protobuf/stubs/callback.h>
#include <google/protobuf/stubs/common.h>
#include <google/protobuf/stubs/logging.h>
#include <google/protobuf/testing/googletest.h>
#include <gtest/gtest.h>
#include <google/protobuf/stubs/casts.h>
#include <google/protobuf/stubs/substitute.h>
#include <google/protobuf/stubs/stl_util.h>

// Must be included last.
#include <google/protobuf/port_def.inc>

namespace google {
namespace protobuf {
namespace compiler {
namespace cpp {

// Can't use an anonymous namespace here due to brokenness of Tru64 compiler.
namespace cpp_unittest {


void DoNothing() {}

class MockErrorCollector : public MultiFileErrorCollector {
 public:
  MockErrorCollector() {}
  ~MockErrorCollector() {}

  std::string text_;

  // implements ErrorCollector ---------------------------------------
  void AddError(const std::string& filename, int line, int column,
                const std::string& message) override {
    strings::SubstituteAndAppend(&text_, "$0:$1:$2: $3\n", filename, line, column,
                              message);
  }
};

#ifndef PROTOBUF_TEST_NO_DESCRIPTORS

// Test that generated code has proper descriptors:
// Parse a descriptor directly (using google::protobuf::compiler::Importer) and
// compare it to the one that was produced by generated code.
TEST(GENERATED_DESCRIPTOR_TEST_NAME, IdenticalDescriptors) {
  const FileDescriptor* generated_descriptor =
    UNITTEST::TestAllTypes::descriptor()->file();

  // Set up the Importer.
  MockErrorCollector error_collector;
  DiskSourceTree source_tree;
  source_tree.MapPath("", TestUtil::TestSourceDir());
  Importer importer(&source_tree, &error_collector);

  // Import (parse) unittest.proto.
  const FileDescriptor* parsed_descriptor =
      importer.Import(TestUtil::MaybeTranslatePath(UNITTEST_PROTO_PATH));
  EXPECT_EQ("", error_collector.text_);
  ASSERT_TRUE(parsed_descriptor != NULL);

  // Test that descriptors are generated correctly by converting them to
  // FileDescriptorProtos and comparing.
  FileDescriptorProto generated_descriptor_proto, parsed_descriptor_proto;
  generated_descriptor->CopyTo(&generated_descriptor_proto);
  parsed_descriptor->CopyTo(&parsed_descriptor_proto);

  EXPECT_EQ(parsed_descriptor_proto.DebugString(),
            generated_descriptor_proto.DebugString());
}

#if !defined(GOOGLE_PROTOBUF_CMAKE_BUILD) && !defined(_MSC_VER)
// Test that generated code has proper descriptors:
// Touch a descriptor generated from an enormous message to validate special
// handling for descriptors exceeding the C++ standard's recommended minimum
// limit for string literal size
TEST(GENERATED_DESCRIPTOR_TEST_NAME, EnormousDescriptor) {
  const Descriptor* generated_descriptor =
    ::protobuf_unittest::TestEnormousDescriptor::descriptor();

  EXPECT_TRUE(generated_descriptor != NULL);
}
#endif

#endif  // !PROTOBUF_TEST_NO_DESCRIPTORS

// ===================================================================

TEST(GENERATED_MESSAGE_TEST_NAME, Defaults) {
  // Check that all default values are set correctly in the initial message.
  UNITTEST::TestAllTypes message;

  TestUtil::ExpectClear(message);

  // Messages should return pointers to default instances until first use.
  // (This is not checked by ExpectClear() since it is not actually true after
  // the fields have been set and then cleared.)
  EXPECT_EQ(&UNITTEST::TestAllTypes::OptionalGroup::default_instance(),
            &message.optionalgroup());
  EXPECT_EQ(&UNITTEST::TestAllTypes::NestedMessage::default_instance(),
            &message.optional_nested_message());
  EXPECT_EQ(&UNITTEST::ForeignMessage::default_instance(),
            &message.optional_foreign_message());
  EXPECT_EQ(&UNITTEST_IMPORT::ImportMessage::default_instance(),
            &message.optional_import_message());
}

TEST(GENERATED_MESSAGE_TEST_NAME, FloatingPointDefaults) {
  const UNITTEST::TestExtremeDefaultValues& extreme_default =
      UNITTEST::TestExtremeDefaultValues::default_instance();

  EXPECT_EQ(0.0f, extreme_default.zero_float());
  EXPECT_EQ(1.0f, extreme_default.one_float());
  EXPECT_EQ(1.5f, extreme_default.small_float());
  EXPECT_EQ(-1.0f, extreme_default.negative_one_float());
  EXPECT_EQ(-1.5f, extreme_default.negative_float());
  EXPECT_EQ(2.0e8f, extreme_default.large_float());
  EXPECT_EQ(-8e-28f, extreme_default.small_negative_float());
  EXPECT_EQ(std::numeric_limits<double>::infinity(),
            extreme_default.inf_double());
  EXPECT_EQ(-std::numeric_limits<double>::infinity(),
            extreme_default.neg_inf_double());
  EXPECT_TRUE(extreme_default.nan_double() != extreme_default.nan_double());
  EXPECT_EQ(std::numeric_limits<float>::infinity(),
            extreme_default.inf_float());
  EXPECT_EQ(-std::numeric_limits<float>::infinity(),
            extreme_default.neg_inf_float());
  EXPECT_TRUE(extreme_default.nan_float() != extreme_default.nan_float());
}

TEST(GENERATED_MESSAGE_TEST_NAME, Trigraph) {
  const UNITTEST::TestExtremeDefaultValues& extreme_default =
      UNITTEST::TestExtremeDefaultValues::default_instance();

  EXPECT_EQ("? ? ?? ?? ??? ?\?/ ?\?-", extreme_default.cpp_trigraph());
}

TEST(GENERATED_MESSAGE_TEST_NAME, ExtremeSmallIntegerDefault) {
  const UNITTEST::TestExtremeDefaultValues& extreme_default =
      UNITTEST::TestExtremeDefaultValues::default_instance();
  EXPECT_EQ(std::numeric_limits<int32_t>::min(),
            extreme_default.really_small_int32());
  EXPECT_EQ(std::numeric_limits<int64_t>::min(),
            extreme_default.really_small_int64());
}

TEST(GENERATED_MESSAGE_TEST_NAME, Accessors) {
  // Set every field to a unique value then go back and check all those
  // values.
  UNITTEST::TestAllTypes message;

  TestUtil::SetAllFields(&message);
  TestUtil::ExpectAllFieldsSet(message);

  TestUtil::ModifyRepeatedFields(&message);
  TestUtil::ExpectRepeatedFieldsModified(message);
}

TEST(GENERATED_MESSAGE_TEST_NAME, MutableStringDefault) {
  // mutable_foo() for a string should return a string initialized to its
  // default value.
  UNITTEST::TestAllTypes message;

  EXPECT_EQ("hello", *message.mutable_default_string());

  // Note that the first time we call mutable_foo(), we get a newly-allocated
  // string, but if we clear it and call it again, we get the same object again.
  // We should verify that it has its default value in both cases.
  message.set_default_string("blah");
  message.Clear();

  EXPECT_EQ("hello", *message.mutable_default_string());
}

TEST(GENERATED_MESSAGE_TEST_NAME, StringDefaults) {
  UNITTEST::TestExtremeDefaultValues message;
  // Check if '\000' can be used in default string value.
  EXPECT_EQ(std::string("hel\000lo", 6), message.string_with_zero());
  EXPECT_EQ(std::string("wor\000ld", 6), message.bytes_with_zero());
}

TEST(GENERATED_MESSAGE_TEST_NAME, ReleaseString) {
  // Check that release_foo() starts out NULL, and gives us a value
  // that we can delete after it's been set.
  UNITTEST::TestAllTypes message;

  EXPECT_EQ(NULL, message.release_default_string());
  EXPECT_FALSE(message.has_default_string());
  EXPECT_EQ("hello", message.default_string());

  message.set_default_string("blah");
  EXPECT_TRUE(message.has_default_string());
  std::unique_ptr<std::string> str(message.release_default_string());
  EXPECT_FALSE(message.has_default_string());
  ASSERT_TRUE(str != NULL);
  EXPECT_EQ("blah", *str);

  EXPECT_EQ(NULL, message.release_default_string());
  EXPECT_FALSE(message.has_default_string());
  EXPECT_EQ("hello", message.default_string());
}

TEST(GENERATED_MESSAGE_TEST_NAME, ReleaseMessage) {
  // Check that release_foo() starts out NULL, and gives us a value
  // that we can delete after it's been set.
  UNITTEST::TestAllTypes message;

  EXPECT_EQ(NULL, message.release_optional_nested_message());
  EXPECT_FALSE(message.has_optional_nested_message());

  message.mutable_optional_nested_message()->set_bb(1);
  std::unique_ptr<UNITTEST::TestAllTypes::NestedMessage> nest(
      message.release_optional_nested_message());
  EXPECT_FALSE(message.has_optional_nested_message());
  ASSERT_TRUE(nest != NULL);
  EXPECT_EQ(1, nest->bb());

  EXPECT_EQ(NULL, message.release_optional_nested_message());
  EXPECT_FALSE(message.has_optional_nested_message());
}

TEST(GENERATED_MESSAGE_TEST_NAME, SetAllocatedString) {
  // Check that set_allocated_foo() works for strings.
  UNITTEST::TestAllTypes message;

  EXPECT_FALSE(message.has_optional_string());
  const std::string kHello("hello");
  message.set_optional_string(kHello);
  EXPECT_TRUE(message.has_optional_string());

  message.set_allocated_optional_string(NULL);
  EXPECT_FALSE(message.has_optional_string());
  EXPECT_EQ("", message.optional_string());

  message.set_allocated_optional_string(new std::string(kHello));
  EXPECT_TRUE(message.has_optional_string());
  EXPECT_EQ(kHello, message.optional_string());
}

TEST(GENERATED_MESSAGE_TEST_NAME, SetAllocatedMessage) {
  // Check that set_allocated_foo() can be called in all cases.
  UNITTEST::TestAllTypes message;

  EXPECT_FALSE(message.has_optional_nested_message());

  message.mutable_optional_nested_message()->set_bb(1);
  EXPECT_TRUE(message.has_optional_nested_message());

  message.set_allocated_optional_nested_message(NULL);
  EXPECT_FALSE(message.has_optional_nested_message());
  EXPECT_EQ(&UNITTEST::TestAllTypes::NestedMessage::default_instance(),
            &message.optional_nested_message());

  message.mutable_optional_nested_message()->set_bb(1);
  UNITTEST::TestAllTypes::NestedMessage* nest =
      message.release_optional_nested_message();
  ASSERT_TRUE(nest != NULL);
  EXPECT_FALSE(message.has_optional_nested_message());

  message.set_allocated_optional_nested_message(nest);
  EXPECT_TRUE(message.has_optional_nested_message());
  EXPECT_EQ(1, message.optional_nested_message().bb());
}

TEST(GENERATED_MESSAGE_TEST_NAME, Clear) {
  // Set every field to a unique value, clear the message, then check that
  // it is cleared.
  UNITTEST::TestAllTypes message;

  TestUtil::SetAllFields(&message);
  message.Clear();
  TestUtil::ExpectClear(message);

  // Unlike with the defaults test, we do NOT expect that requesting embedded
  // messages will return a pointer to the default instance.  Instead, they
  // should return the objects that were created when mutable_blah() was
  // called.
  EXPECT_NE(&UNITTEST::TestAllTypes::OptionalGroup::default_instance(),
            &message.optionalgroup());
  EXPECT_NE(&UNITTEST::TestAllTypes::NestedMessage::default_instance(),
            &message.optional_nested_message());
  EXPECT_NE(&UNITTEST::ForeignMessage::default_instance(),
            &message.optional_foreign_message());
  EXPECT_NE(&UNITTEST_IMPORT::ImportMessage::default_instance(),
            &message.optional_import_message());
}

TEST(GENERATED_MESSAGE_TEST_NAME, EmbeddedNullsInBytesCharStar) {
  UNITTEST::TestAllTypes message;

  const char* value = "\0lalala\0\0";
  message.set_optional_bytes(value, 9);
  ASSERT_EQ(9, message.optional_bytes().size());
  EXPECT_EQ(0, memcmp(value, message.optional_bytes().data(), 9));

  message.add_repeated_bytes(value, 9);
  ASSERT_EQ(9, message.repeated_bytes(0).size());
  EXPECT_EQ(0, memcmp(value, message.repeated_bytes(0).data(), 9));
}

TEST(GENERATED_MESSAGE_TEST_NAME, ClearOneField) {
  // Set every field to a unique value, then clear one value and insure that
  // only that one value is cleared.
  UNITTEST::TestAllTypes message;

  TestUtil::SetAllFields(&message);
  int64_t original_value = message.optional_int64();

  // Clear the field and make sure it shows up as cleared.
  message.clear_optional_int64();
  EXPECT_FALSE(message.has_optional_int64());
  EXPECT_EQ(0, message.optional_int64());

  // Other adjacent fields should not be cleared.
  EXPECT_TRUE(message.has_optional_int32());
  EXPECT_TRUE(message.has_optional_uint32());

  // Make sure if we set it again, then all fields are set.
  message.set_optional_int64(original_value);
  TestUtil::ExpectAllFieldsSet(message);
}

TEST(GENERATED_MESSAGE_TEST_NAME, StringCharStarLength) {
  // Verify that we can use a char*,length to set one of the string fields.
  UNITTEST::TestAllTypes message;
  message.set_optional_string("abcdef", 3);
  EXPECT_EQ("abc", message.optional_string());

  // Verify that we can use a char*,length to add to a repeated string field.
  message.add_repeated_string("abcdef", 3);
  EXPECT_EQ(1, message.repeated_string_size());
  EXPECT_EQ("abc", message.repeated_string(0));

  // Verify that we can use a char*,length to set a repeated string field.
  message.set_repeated_string(0, "wxyz", 2);
  EXPECT_EQ("wx", message.repeated_string(0));
}


TEST(GENERATED_MESSAGE_TEST_NAME, CopyFrom) {
  UNITTEST::TestAllTypes message1, message2;

  TestUtil::SetAllFields(&message1);
  message2.CopyFrom(message1);
  TestUtil::ExpectAllFieldsSet(message2);

  // Copying from self should be a no-op.
  message2.CopyFrom(message2);
  TestUtil::ExpectAllFieldsSet(message2);
}


TEST(GENERATED_MESSAGE_TEST_NAME, SwapWithEmpty) {
  UNITTEST::TestAllTypes message1, message2;
  TestUtil::SetAllFields(&message1);

  TestUtil::ExpectAllFieldsSet(message1);
  TestUtil::ExpectClear(message2);
  message1.Swap(&message2);
  TestUtil::ExpectAllFieldsSet(message2);
  TestUtil::ExpectClear(message1);
}

TEST(GENERATED_MESSAGE_TEST_NAME, SwapWithSelf) {
  UNITTEST::TestAllTypes message;
  TestUtil::SetAllFields(&message);
  TestUtil::ExpectAllFieldsSet(message);
  message.Swap(&message);
  TestUtil::ExpectAllFieldsSet(message);
}

TEST(GENERATED_MESSAGE_TEST_NAME, SwapWithOther) {
  UNITTEST::TestAllTypes message1, message2;

  message1.set_optional_int32(123);
  message1.set_optional_string("abc");
  message1.mutable_optional_nested_message()->set_bb(1);
  message1.set_optional_nested_enum(UNITTEST::TestAllTypes::FOO);
  message1.add_repeated_int32(1);
  message1.add_repeated_int32(2);
  message1.add_repeated_string("a");
  message1.add_repeated_string("b");
  message1.add_repeated_nested_message()->set_bb(7);
  message1.add_repeated_nested_message()->set_bb(8);
  message1.add_repeated_nested_enum(UNITTEST::TestAllTypes::FOO);
  message1.add_repeated_nested_enum(UNITTEST::TestAllTypes::BAR);

  message2.set_optional_int32(456);
  message2.set_optional_string("def");
  message2.mutable_optional_nested_message()->set_bb(2);
  message2.set_optional_nested_enum(UNITTEST::TestAllTypes::BAR);
  message2.add_repeated_int32(3);
  message2.add_repeated_string("c");
  message2.add_repeated_nested_message()->set_bb(9);
  message2.add_repeated_nested_enum(UNITTEST::TestAllTypes::BAZ);

  message1.Swap(&message2);

  EXPECT_EQ(456, message1.optional_int32());
  EXPECT_EQ("def", message1.optional_string());
  EXPECT_EQ(2, message1.optional_nested_message().bb());
  EXPECT_EQ(UNITTEST::TestAllTypes::BAR, message1.optional_nested_enum());
  ASSERT_EQ(1, message1.repeated_int32_size());
  EXPECT_EQ(3, message1.repeated_int32(0));
  ASSERT_EQ(1, message1.repeated_string_size());
  EXPECT_EQ("c", message1.repeated_string(0));
  ASSERT_EQ(1, message1.repeated_nested_message_size());
  EXPECT_EQ(9, message1.repeated_nested_message(0).bb());
  ASSERT_EQ(1, message1.repeated_nested_enum_size());
  EXPECT_EQ(UNITTEST::TestAllTypes::BAZ, message1.repeated_nested_enum(0));

  EXPECT_EQ(123, message2.optional_int32());
  EXPECT_EQ("abc", message2.optional_string());
  EXPECT_EQ(1, message2.optional_nested_message().bb());
  EXPECT_EQ(UNITTEST::TestAllTypes::FOO, message2.optional_nested_enum());
  ASSERT_EQ(2, message2.repeated_int32_size());
  EXPECT_EQ(1, message2.repeated_int32(0));
  EXPECT_EQ(2, message2.repeated_int32(1));
  ASSERT_EQ(2, message2.repeated_string_size());
  EXPECT_EQ("a", message2.repeated_string(0));
  EXPECT_EQ("b", message2.repeated_string(1));
  ASSERT_EQ(2, message2.repeated_nested_message_size());
  EXPECT_EQ(7, message2.repeated_nested_message(0).bb());
  EXPECT_EQ(8, message2.repeated_nested_message(1).bb());
  ASSERT_EQ(2, message2.repeated_nested_enum_size());
  EXPECT_EQ(UNITTEST::TestAllTypes::FOO, message2.repeated_nested_enum(0));
  EXPECT_EQ(UNITTEST::TestAllTypes::BAR, message2.repeated_nested_enum(1));
}

TEST(GENERATED_MESSAGE_TEST_NAME, ADLSwap) {
  UNITTEST::TestAllTypes message1, message2;
  TestUtil::SetAllFields(&message1);

  // Note the address of one of the repeated fields, to verify it was swapped
  // rather than copied.
  const int32_t* addr = &message1.repeated_int32().Get(0);

  using std::swap;
  swap(message1, message2);

  TestUtil::ExpectAllFieldsSet(message2);
  TestUtil::ExpectClear(message1);

#ifdef PROTOBUF_FORCE_COPY_IN_SWAP
  EXPECT_NE(addr, &message2.repeated_int32().Get(0));
  EXPECT_EQ(*addr, message2.repeated_int32().Get(0));
#else
  EXPECT_EQ(addr, &message2.repeated_int32().Get(0));
#endif
}

TEST(GENERATED_MESSAGE_TEST_NAME, CopyConstructor) {
  // All set.
  {
    UNITTEST::TestAllTypes message1;
    TestUtil::SetAllFields(&message1);

    UNITTEST::TestAllTypes message2(message1);
    TestUtil::ExpectAllFieldsSet(message2);
  }

  // None set.
  {
    UNITTEST::TestAllTypes message1;
    UNITTEST::TestAllTypes message2(message1);

    EXPECT_FALSE(message1.has_optional_string());
    EXPECT_FALSE(message2.has_optional_string());
    EXPECT_EQ(message1.optional_string(), message2.optional_string());

    EXPECT_FALSE(message1.has_optional_bytes());
    EXPECT_FALSE(message2.has_optional_bytes());
    EXPECT_EQ(message1.optional_bytes(), message2.optional_bytes());

    EXPECT_FALSE(message1.has_optional_nested_message());
    EXPECT_FALSE(message2.has_optional_nested_message());
    EXPECT_EQ(&message1.optional_nested_message(),
              &message2.optional_nested_message());

    EXPECT_FALSE(message1.has_optional_foreign_message());
    EXPECT_FALSE(message2.has_optional_foreign_message());
    EXPECT_EQ(&message1.optional_foreign_message(),
              &message2.optional_foreign_message());

    EXPECT_FALSE(message1.has_optional_import_message());
    EXPECT_FALSE(message2.has_optional_import_message());
    EXPECT_EQ(&message1.optional_import_message(),
              &message2.optional_import_message());

    EXPECT_FALSE(message1.has_optional_public_import_message());
    EXPECT_FALSE(message2.has_optional_public_import_message());
    EXPECT_EQ(&message1.optional_public_import_message(),
              &message2.optional_public_import_message());

    EXPECT_FALSE(message1.has_optional_lazy_message());
    EXPECT_FALSE(message2.has_optional_lazy_message());
    EXPECT_EQ(&message1.optional_lazy_message(),
              &message2.optional_lazy_message());
  }
}

TEST(GENERATED_MESSAGE_TEST_NAME, CopyConstructorWithArenas) {
  Arena arena;
  UNITTEST::TestAllTypes* message1 =
      Arena::CreateMessage<UNITTEST::TestAllTypes>(&arena);
  TestUtil::SetAllFields(message1);

  UNITTEST::TestAllTypes message2_stack(*message1);
  TestUtil::ExpectAllFieldsSet(message2_stack);

  std::unique_ptr<UNITTEST::TestAllTypes> message2_heap(
      new UNITTEST::TestAllTypes(*message1));
  TestUtil::ExpectAllFieldsSet(*message2_heap);

  arena.Reset();

  // Verify that the copies are still intact.
  TestUtil::ExpectAllFieldsSet(message2_stack);
  TestUtil::ExpectAllFieldsSet(*message2_heap);
}

TEST(GENERATED_MESSAGE_TEST_NAME, CopyAssignmentOperator) {
  UNITTEST::TestAllTypes message1;
  TestUtil::SetAllFields(&message1);

  UNITTEST::TestAllTypes message2;
  message2 = message1;
  TestUtil::ExpectAllFieldsSet(message2);

  // Make sure that self-assignment does something sane.
  message2.operator=(message2);
  TestUtil::ExpectAllFieldsSet(message2);
}

#if !defined(PROTOBUF_TEST_NO_DESCRIPTORS) || PROTOBUF_RTTI
TEST(GENERATED_MESSAGE_TEST_NAME, UpcastCopyFrom) {
  // Test the CopyFrom method that takes in the generic const Message&
  // parameter.
  UNITTEST::TestAllTypes message1, message2;

  TestUtil::SetAllFields(&message1);

  const Message* source = implicit_cast<const Message*>(&message1);
  message2.CopyFrom(*source);

  TestUtil::ExpectAllFieldsSet(message2);
}
#endif

#ifndef PROTOBUF_TEST_NO_DESCRIPTORS

TEST(GENERATED_MESSAGE_TEST_NAME, DynamicMessageCopyFrom) {
  // Test copying from a DynamicMessage, which must fall back to using
  // reflection.
  UNITTEST::TestAllTypes message2;

  // Construct a new version of the dynamic message via the factory.
  DynamicMessageFactory factory;
  std::unique_ptr<Message> message1;
  message1.reset(factory.GetPrototype(
                     UNITTEST::TestAllTypes::descriptor())->New());

  TestUtil::ReflectionTester reflection_tester(
    UNITTEST::TestAllTypes::descriptor());
  reflection_tester.SetAllFieldsViaReflection(message1.get());

  message2.CopyFrom(*message1);

  TestUtil::ExpectAllFieldsSet(message2);
}

#endif  // !PROTOBUF_TEST_NO_DESCRIPTORS

TEST(GENERATED_MESSAGE_TEST_NAME, NonEmptyMergeFrom) {
  // Test merging with a non-empty message. Code is a modified form
  // of that found in net/proto2/internal/reflection_ops_unittest.cc.
  UNITTEST::TestAllTypes message1, message2;

  TestUtil::SetAllFields(&message1);

  // This field will test merging into an empty spot.
  message2.set_optional_int32(message1.optional_int32());
  message1.clear_optional_int32();

  // This tests overwriting.
  message2.set_optional_string(message1.optional_string());
  message1.set_optional_string("something else");

  // This tests concatenating.
  message2.add_repeated_int32(message1.repeated_int32(1));
  int32_t i = message1.repeated_int32(0);
  message1.clear_repeated_int32();
  message1.add_repeated_int32(i);

  message1.MergeFrom(message2);

  TestUtil::ExpectAllFieldsSet(message1);
}


// Test the generated SerializeWithCachedSizesToArray(),
TEST(GENERATED_MESSAGE_TEST_NAME, SerializationToArray) {
  UNITTEST::TestAllTypes message1, message2;
  std::string data;
  TestUtil::SetAllFields(&message1);
  int size = message1.ByteSizeLong();
  data.resize(size);
  uint8_t* start = reinterpret_cast<uint8_t*>(::google::protobuf::string_as_array(&data));
  uint8_t* end = message1.SerializeWithCachedSizesToArray(start);
  EXPECT_EQ(size, end - start);
  EXPECT_TRUE(message2.ParseFromString(data));
  TestUtil::ExpectAllFieldsSet(message2);

}

TEST(GENERATED_MESSAGE_TEST_NAME, PackedFieldsSerializationToArray) {
  UNITTEST::TestPackedTypes packed_message1, packed_message2;
  std::string packed_data;
  TestUtil::SetPackedFields(&packed_message1);
  int packed_size = packed_message1.ByteSizeLong();
  packed_data.resize(packed_size);
  uint8_t* start =
      reinterpret_cast<uint8_t*>(::google::protobuf::string_as_array(&packed_data));
  uint8_t* end = packed_message1.SerializeWithCachedSizesToArray(start);
  EXPECT_EQ(packed_size, end - start);
  EXPECT_TRUE(packed_message2.ParseFromString(packed_data));
  TestUtil::ExpectPackedFieldsSet(packed_message2);
}

// Test the generated SerializeWithCachedSizes() by forcing the buffer to write
// one byte at a time.
TEST(GENERATED_MESSAGE_TEST_NAME, SerializationToStream) {
  UNITTEST::TestAllTypes message1, message2;
  TestUtil::SetAllFields(&message1);
  int size = message1.ByteSizeLong();
  std::string data;
  data.resize(size);
  {
    // Allow the output stream to buffer only one byte at a time.
    io::ArrayOutputStream array_stream(::google::protobuf::string_as_array(&data), size, 1);
    io::CodedOutputStream output_stream(&array_stream);
    message1.SerializeWithCachedSizes(&output_stream);
    EXPECT_FALSE(output_stream.HadError());
    EXPECT_EQ(size, output_stream.ByteCount());
  }
  EXPECT_TRUE(message2.ParseFromString(data));
  TestUtil::ExpectAllFieldsSet(message2);

}

TEST(GENERATED_MESSAGE_TEST_NAME, PackedFieldsSerializationToStream) {
  UNITTEST::TestPackedTypes message1, message2;
  TestUtil::SetPackedFields(&message1);
  int size = message1.ByteSizeLong();
  std::string data;
  data.resize(size);
  {
    // Allow the output stream to buffer only one byte at a time.
    io::ArrayOutputStream array_stream(::google::protobuf::string_as_array(&data), size, 1);
    io::CodedOutputStream output_stream(&array_stream);
    message1.SerializeWithCachedSizes(&output_stream);
    EXPECT_FALSE(output_stream.HadError());
    EXPECT_EQ(size, output_stream.ByteCount());
  }
  EXPECT_TRUE(message2.ParseFromString(data));
  TestUtil::ExpectPackedFieldsSet(message2);
}


TEST(GENERATED_MESSAGE_TEST_NAME, Required) {
  // Test that IsInitialized() returns false if required fields are missing.
  UNITTEST::TestRequired message;

  EXPECT_FALSE(message.IsInitialized());
  message.set_a(1);
  EXPECT_FALSE(message.IsInitialized());
  message.set_b(2);
  EXPECT_FALSE(message.IsInitialized());
  message.set_c(3);
  EXPECT_TRUE(message.IsInitialized());
}

TEST(GENERATED_MESSAGE_TEST_NAME, RequiredForeign) {
  // Test that IsInitialized() returns false if required fields in nested
  // messages are missing.
  UNITTEST::TestRequiredForeign message;

  EXPECT_TRUE(message.IsInitialized());

  message.mutable_optional_message();
  EXPECT_FALSE(message.IsInitialized());

  message.mutable_optional_message()->set_a(1);
  message.mutable_optional_message()->set_b(2);
  message.mutable_optional_message()->set_c(3);
  EXPECT_TRUE(message.IsInitialized());

  message.add_repeated_message();
  EXPECT_FALSE(message.IsInitialized());

  message.mutable_repeated_message(0)->set_a(1);
  message.mutable_repeated_message(0)->set_b(2);
  message.mutable_repeated_message(0)->set_c(3);
  EXPECT_TRUE(message.IsInitialized());
}

TEST(GENERATED_MESSAGE_TEST_NAME, ForeignNested) {
  // Test that TestAllTypes::NestedMessage can be embedded directly into
  // another message.
  UNITTEST::TestForeignNested message;

  // If this compiles and runs without crashing, it must work.  We have
  // nothing more to test.
  UNITTEST::TestAllTypes::NestedMessage* nested =
    message.mutable_foreign_nested();
  nested->set_bb(1);
}

TEST(GENERATED_MESSAGE_TEST_NAME, ReallyLargeTagNumber) {
  // Test that really large tag numbers don't break anything.
  UNITTEST::TestReallyLargeTagNumber message1, message2;
  std::string data;

  // For the most part, if this compiles and runs then we're probably good.
  // (The most likely cause for failure would be if something were attempting
  // to allocate a lookup table of some sort using tag numbers as the index.)
  // We'll try serializing just for fun.
  message1.set_a(1234);
  message1.set_bb(5678);
  message1.SerializeToString(&data);
  EXPECT_TRUE(message2.ParseFromString(data));
  EXPECT_EQ(1234, message2.a());
  EXPECT_EQ(5678, message2.bb());
}

TEST(GENERATED_MESSAGE_TEST_NAME, MutualRecursion) {
  // Test that mutually-recursive message types work.
  UNITTEST::TestMutualRecursionA message;
  UNITTEST::TestMutualRecursionA* nested = message.mutable_bb()->mutable_a();
  UNITTEST::TestMutualRecursionA* nested2 = nested->mutable_bb()->mutable_a();

  // Again, if the above compiles and runs, that's all we really have to
  // test, but just for run we'll check that the system didn't somehow come
  // up with a pointer loop...
  EXPECT_NE(&message, nested);
  EXPECT_NE(&message, nested2);
  EXPECT_NE(nested, nested2);
}

TEST(GENERATED_MESSAGE_TEST_NAME, CamelCaseFieldNames) {
  // This test is mainly checking that the following compiles, which verifies
  // that the field names were coerced to lower-case.
  //
  // Protocol buffers standard style is to use lowercase-with-underscores for
  // field names.  Some old proto1 .protos unfortunately used camel-case field
  // names.  In proto1, these names were forced to lower-case.  So, we do the
  // same thing in proto2.

  UNITTEST::TestCamelCaseFieldNames message;

  message.set_primitivefield(2);
  message.set_stringfield("foo");
  message.set_enumfield(UNITTEST::FOREIGN_FOO);
  message.mutable_messagefield()->set_c(6);

  message.add_repeatedprimitivefield(8);
  message.add_repeatedstringfield("qux");
  message.add_repeatedenumfield(UNITTEST::FOREIGN_BAR);
  message.add_repeatedmessagefield()->set_c(15);

  EXPECT_EQ(2, message.primitivefield());
  EXPECT_EQ("foo", message.stringfield());
  EXPECT_EQ(UNITTEST::FOREIGN_FOO, message.enumfield());
  EXPECT_EQ(6, message.messagefield().c());

  EXPECT_EQ(8, message.repeatedprimitivefield(0));
  EXPECT_EQ("qux", message.repeatedstringfield(0));
  EXPECT_EQ(UNITTEST::FOREIGN_BAR, message.repeatedenumfield(0));
  EXPECT_EQ(15, message.repeatedmessagefield(0).c());
}

#ifndef PROTOBUF_TEST_NO_DESCRIPTORS

TEST(GENERATED_MESSAGE_TEST_NAME, TestOptimizedForSize) {
  // We rely on the tests in reflection_ops_unittest and wire_format_unittest
  // to really test that reflection-based methods work.  Here we are mostly
  // just making sure that TestOptimizedForSize actually builds and seems to
  // function.

  UNITTEST::TestOptimizedForSize message, message2;
  message.set_i(1);
  message.mutable_msg()->set_c(2);
  message2.CopyFrom(message);
  EXPECT_EQ(1, message2.i());
  EXPECT_EQ(2, message2.msg().c());
}

TEST(GENERATED_MESSAGE_TEST_NAME, TestEmbedOptimizedForSize) {
  // Verifies that something optimized for speed can contain something optimized
  // for size.

  UNITTEST::TestEmbedOptimizedForSize message, message2;
  message.mutable_optional_message()->set_i(1);
  message.add_repeated_message()->mutable_msg()->set_c(2);
  std::string data;
  message.SerializeToString(&data);
  ASSERT_TRUE(message2.ParseFromString(data));
  EXPECT_EQ(1, message2.optional_message().i());
  EXPECT_EQ(2, message2.repeated_message(0).msg().c());
}

TEST(GENERATED_MESSAGE_TEST_NAME, TestSpaceUsed) {
  UNITTEST::TestAllTypes message1;
  // sizeof provides a lower bound on SpaceUsedLong().
  EXPECT_LE(sizeof(UNITTEST::TestAllTypes), message1.SpaceUsedLong());
  const size_t empty_message_size = message1.SpaceUsedLong();

  // Setting primitive types shouldn't affect the space used.
  message1.set_optional_int32(123);
  message1.set_optional_int64(12345);
  message1.set_optional_uint32(123);
  message1.set_optional_uint64(12345);
  EXPECT_EQ(empty_message_size, message1.SpaceUsedLong());

  // On some STL implementations, setting the string to a small value should
  // only increase SpaceUsedLong() by the size of a string object, though this
  // is not true everywhere.
  message1.set_optional_string("abc");
  EXPECT_LE(empty_message_size + message1.optional_string().size(),
            message1.SpaceUsedLong());

  // Setting a string to a value larger than the string object itself should
  // increase SpaceUsedLong(), because it cannot store the value internally.
  message1.set_optional_string(std::string(sizeof(std::string) + 1, 'x'));
  int min_expected_increase = message1.optional_string().capacity();
  EXPECT_LE(empty_message_size + min_expected_increase,
            message1.SpaceUsedLong());

  size_t previous_size = message1.SpaceUsedLong();
  // Adding an optional message should increase the size by the size of the
  // nested message type. NestedMessage is simple enough (1 int field) that it
  // is equal to sizeof(NestedMessage)
  message1.mutable_optional_nested_message();
  ASSERT_EQ(sizeof(UNITTEST::TestAllTypes::NestedMessage),
            message1.optional_nested_message().SpaceUsedLong());
  EXPECT_EQ(previous_size +
            sizeof(UNITTEST::TestAllTypes::NestedMessage),
            message1.SpaceUsedLong());
}

TEST(GENERATED_MESSAGE_TEST_NAME, TestOneofSpaceUsed) {
  UNITTEST::TestOneof2 message1;
  EXPECT_LE(sizeof(UNITTEST::TestOneof2), message1.SpaceUsedLong());

  const size_t empty_message_size = message1.SpaceUsedLong();
  // Setting primitive types shouldn't affect the space used.
  message1.set_foo_int(123);
  message1.set_bar_int(12345);
  EXPECT_EQ(empty_message_size, message1.SpaceUsedLong());

  // Setting a string in oneof to a small value should only increase
  // SpaceUsedLong() by the size of a string object.
  message1.set_foo_string("abc");
  EXPECT_LE(empty_message_size + sizeof(std::string), message1.SpaceUsedLong());

  // Setting a string in oneof to a value larger than the string object itself
  // should increase SpaceUsedLong(), because it cannot store the value
  // internally.
  message1.set_foo_string(std::string(sizeof(std::string) + 1, 'x'));
  int min_expected_increase =
      message1.foo_string().capacity() + sizeof(std::string);
  EXPECT_LE(empty_message_size + min_expected_increase,
            message1.SpaceUsedLong());

  // Setting a message in oneof should delete the other fields and increase the
  // size by the size of the nested message type. NestedMessage is simple enough
  // that it is equal to sizeof(NestedMessage). It may be backed by LazyField,
  // increasing space used by LazyField and backing Cord.
  message1.mutable_foo_message();
  ASSERT_EQ(sizeof(UNITTEST::TestOneof2::NestedMessage),
            message1.foo_message().SpaceUsedLong());
  EXPECT_LE(empty_message_size + sizeof(UNITTEST::TestOneof2::NestedMessage),
            message1.SpaceUsedLong());
}

#endif  // !PROTOBUF_TEST_NO_DESCRIPTORS


TEST(GENERATED_MESSAGE_TEST_NAME, FieldConstantValues) {
  UNITTEST::TestRequired message;
  EXPECT_EQ(UNITTEST::TestAllTypes_NestedMessage::kBbFieldNumber, 1);
  EXPECT_EQ(UNITTEST::TestAllTypes::kOptionalInt32FieldNumber, 1);
  EXPECT_EQ(UNITTEST::TestAllTypes::kOptionalgroupFieldNumber, 16);
  EXPECT_EQ(UNITTEST::TestAllTypes::kOptionalNestedMessageFieldNumber, 18);
  EXPECT_EQ(UNITTEST::TestAllTypes::kOptionalNestedEnumFieldNumber, 21);
  EXPECT_EQ(UNITTEST::TestAllTypes::kRepeatedInt32FieldNumber, 31);
  EXPECT_EQ(UNITTEST::TestAllTypes::kRepeatedgroupFieldNumber, 46);
  EXPECT_EQ(UNITTEST::TestAllTypes::kRepeatedNestedMessageFieldNumber, 48);
  EXPECT_EQ(UNITTEST::TestAllTypes::kRepeatedNestedEnumFieldNumber, 51);
}

TEST(GENERATED_MESSAGE_TEST_NAME, ExtensionConstantValues) {
  EXPECT_EQ(UNITTEST::TestRequired::kSingleFieldNumber, 1000);
  EXPECT_EQ(UNITTEST::TestRequired::kMultiFieldNumber, 1001);
  EXPECT_EQ(UNITTEST::kOptionalInt32ExtensionFieldNumber, 1);
  EXPECT_EQ(UNITTEST::kOptionalgroupExtensionFieldNumber, 16);
  EXPECT_EQ(UNITTEST::kOptionalNestedMessageExtensionFieldNumber, 18);
  EXPECT_EQ(UNITTEST::kOptionalNestedEnumExtensionFieldNumber, 21);
  EXPECT_EQ(UNITTEST::kRepeatedInt32ExtensionFieldNumber, 31);
  EXPECT_EQ(UNITTEST::kRepeatedgroupExtensionFieldNumber, 46);
  EXPECT_EQ(UNITTEST::kRepeatedNestedMessageExtensionFieldNumber, 48);
  EXPECT_EQ(UNITTEST::kRepeatedNestedEnumExtensionFieldNumber, 51);
}

TEST(GENERATED_MESSAGE_TEST_NAME, ParseFromTruncated) {
  const std::string long_string = std::string(128, 'q');
  FileDescriptorProto p;
  p.add_extension()->set_name(long_string);
  const std::string msg = p.SerializeAsString();
  int successful_count = 0;
  for (int i = 0; i <= msg.size(); i++) {
    if (p.ParseFromArray(msg.c_str(), i)) {
      ++successful_count;
    }
  }
  // We don't really care about how often we succeeded.
  // As long as we didn't crash, we're happy.
  EXPECT_GE(successful_count, 1);
}

// ===================================================================

TEST(GENERATED_ENUM_TEST_NAME, EnumValuesAsSwitchCases) {
  // Test that our nested enum values can be used as switch cases.  This test
  // doesn't actually do anything, the proof that it works is that it
  // compiles.
  int i =0;
  UNITTEST::TestAllTypes::NestedEnum a = UNITTEST::TestAllTypes::BAR;
  switch (a) {
    case UNITTEST::TestAllTypes::FOO:
      i = 1;
      break;
    case UNITTEST::TestAllTypes::BAR:
      i = 2;
      break;
    case UNITTEST::TestAllTypes::BAZ:
      i = 3;
      break;
    case UNITTEST::TestAllTypes::NEG:
      i = -1;
      break;
    // no default case:  We want to make sure the compiler recognizes that
    //   all cases are covered.  (GCC warns if you do not cover all cases of
    //   an enum in a switch.)
  }

  // Token check just for fun.
  EXPECT_EQ(2, i);
}

TEST(GENERATED_ENUM_TEST_NAME, IsValidValue) {
  // Test enum IsValidValue.
  EXPECT_TRUE(UNITTEST::TestAllTypes::NestedEnum_IsValid(1));
  EXPECT_TRUE(UNITTEST::TestAllTypes::NestedEnum_IsValid(2));
  EXPECT_TRUE(UNITTEST::TestAllTypes::NestedEnum_IsValid(3));

  EXPECT_FALSE(UNITTEST::TestAllTypes::NestedEnum_IsValid(0));
  EXPECT_FALSE(UNITTEST::TestAllTypes::NestedEnum_IsValid(4));

  // Make sure it also works when there are dups.
  EXPECT_TRUE(UNITTEST::TestEnumWithDupValue_IsValid(1));
  EXPECT_TRUE(UNITTEST::TestEnumWithDupValue_IsValid(2));
  EXPECT_TRUE(UNITTEST::TestEnumWithDupValue_IsValid(3));

  EXPECT_FALSE(UNITTEST::TestEnumWithDupValue_IsValid(0));
  EXPECT_FALSE(UNITTEST::TestEnumWithDupValue_IsValid(4));
}

TEST(GENERATED_ENUM_TEST_NAME, MinAndMax) {
  EXPECT_EQ(UNITTEST::TestAllTypes::NEG,
            UNITTEST::TestAllTypes::NestedEnum_MIN);
  EXPECT_EQ(UNITTEST::TestAllTypes::BAZ,
            UNITTEST::TestAllTypes::NestedEnum_MAX);
  EXPECT_EQ(4, UNITTEST::TestAllTypes::NestedEnum_ARRAYSIZE);

  EXPECT_EQ(UNITTEST::FOREIGN_FOO, UNITTEST::ForeignEnum_MIN);
  EXPECT_EQ(UNITTEST::FOREIGN_BAZ, UNITTEST::ForeignEnum_MAX);
  EXPECT_EQ(7, UNITTEST::ForeignEnum_ARRAYSIZE);

  EXPECT_EQ(1, UNITTEST::TestEnumWithDupValue_MIN);
  EXPECT_EQ(3, UNITTEST::TestEnumWithDupValue_MAX);
  EXPECT_EQ(4, UNITTEST::TestEnumWithDupValue_ARRAYSIZE);

  EXPECT_EQ(UNITTEST::SPARSE_E, UNITTEST::TestSparseEnum_MIN);
  EXPECT_EQ(UNITTEST::SPARSE_C, UNITTEST::TestSparseEnum_MAX);
  EXPECT_EQ(12589235, UNITTEST::TestSparseEnum_ARRAYSIZE);

  // Make sure we can take the address of _MIN, _MAX and _ARRAYSIZE.
  void* null_pointer = 0;  // NULL may be integer-type, not pointer-type.
  EXPECT_NE(null_pointer, &UNITTEST::TestAllTypes::NestedEnum_MIN);
  EXPECT_NE(null_pointer, &UNITTEST::TestAllTypes::NestedEnum_MAX);
  EXPECT_NE(null_pointer, &UNITTEST::TestAllTypes::NestedEnum_ARRAYSIZE);

  EXPECT_NE(null_pointer, &UNITTEST::ForeignEnum_MIN);
  EXPECT_NE(null_pointer, &UNITTEST::ForeignEnum_MAX);
  EXPECT_NE(null_pointer, &UNITTEST::ForeignEnum_ARRAYSIZE);

  // Make sure we can use _MIN and _MAX as switch cases.
  switch (UNITTEST::SPARSE_A) {
    case UNITTEST::TestSparseEnum_MIN:
    case UNITTEST::TestSparseEnum_MAX:
      break;
    default:
      break;
  }
}

#ifndef PROTOBUF_TEST_NO_DESCRIPTORS

TEST(GENERATED_ENUM_TEST_NAME, Name) {
  // "Names" in the presence of dup values map to the first alias.
  EXPECT_EQ("FOO1", UNITTEST::TestEnumWithDupValue_Name(UNITTEST::FOO1));
  EXPECT_EQ("FOO1", UNITTEST::TestEnumWithDupValue_Name(UNITTEST::FOO2));

  EXPECT_EQ("SPARSE_A", UNITTEST::TestSparseEnum_Name(UNITTEST::SPARSE_A));
  EXPECT_EQ("SPARSE_B", UNITTEST::TestSparseEnum_Name(UNITTEST::SPARSE_B));
  EXPECT_EQ("SPARSE_C", UNITTEST::TestSparseEnum_Name(UNITTEST::SPARSE_C));
  EXPECT_EQ("SPARSE_D", UNITTEST::TestSparseEnum_Name(UNITTEST::SPARSE_D));
  EXPECT_EQ("SPARSE_E", UNITTEST::TestSparseEnum_Name(UNITTEST::SPARSE_E));
  EXPECT_EQ("SPARSE_F", UNITTEST::TestSparseEnum_Name(UNITTEST::SPARSE_F));
  EXPECT_EQ("SPARSE_G", UNITTEST::TestSparseEnum_Name(UNITTEST::SPARSE_G));
}

TEST(GENERATED_ENUM_TEST_NAME, Parse) {
  UNITTEST::TestEnumWithDupValue dup_value = UNITTEST::FOO1;
  EXPECT_TRUE(UNITTEST::TestEnumWithDupValue_Parse("FOO1", &dup_value));
  EXPECT_EQ(UNITTEST::FOO1, dup_value);
  EXPECT_TRUE(UNITTEST::TestEnumWithDupValue_Parse("FOO2", &dup_value));
  EXPECT_EQ(UNITTEST::FOO2, dup_value);
  EXPECT_FALSE(UNITTEST::TestEnumWithDupValue_Parse("FOO", &dup_value));
}

TEST(GENERATED_ENUM_TEST_NAME, GetEnumDescriptor) {
  EXPECT_EQ(UNITTEST::TestAllTypes::NestedEnum_descriptor(),
            GetEnumDescriptor<UNITTEST::TestAllTypes::NestedEnum>());
  EXPECT_EQ(UNITTEST::ForeignEnum_descriptor(),
            GetEnumDescriptor<UNITTEST::ForeignEnum>());
  EXPECT_EQ(UNITTEST::TestEnumWithDupValue_descriptor(),
            GetEnumDescriptor<UNITTEST::TestEnumWithDupValue>());
  EXPECT_EQ(UNITTEST::TestSparseEnum_descriptor(),
            GetEnumDescriptor<UNITTEST::TestSparseEnum>());
}

enum NonProtoEnum {
  kFoo = 1,
};

TEST(GENERATED_ENUM_TEST_NAME, IsProtoEnumTypeTrait) {
  EXPECT_TRUE(is_proto_enum<UNITTEST::TestAllTypes::NestedEnum>::value);
  EXPECT_TRUE(is_proto_enum<UNITTEST::ForeignEnum>::value);
  EXPECT_TRUE(is_proto_enum<UNITTEST::TestEnumWithDupValue>::value);
  EXPECT_TRUE(is_proto_enum<UNITTEST::TestSparseEnum>::value);

  EXPECT_FALSE(is_proto_enum<int>::value);
  EXPECT_FALSE(is_proto_enum<NonProtoEnum>::value);
}

#endif  // PROTOBUF_TEST_NO_DESCRIPTORS

// ===================================================================

#ifndef PROTOBUF_TEST_NO_DESCRIPTORS

// Support code for testing services.
class GENERATED_SERVICE_TEST_NAME : public testing::Test {
 protected:
  class MockTestService : public UNITTEST::TestService {
   public:
    MockTestService()
      : called_(false),
        method_(""),
        controller_(NULL),
        request_(NULL),
        response_(NULL),
        done_(NULL) {}

    ~MockTestService() {}

    void Reset() { called_ = false; }

    // implements TestService ----------------------------------------

<<<<<<< HEAD
    void Foo(RpcController* controller,
             const UNITTEST::FooRequest* request,
             UNITTEST::FooResponse* response,
             Closure* done) override {
=======
    void Foo(RpcController* controller, const UNITTEST::FooRequest* request,
             UNITTEST::FooResponse* response, Closure* done) override {
>>>>>>> f78fefc1
      ASSERT_FALSE(called_);
      called_ = true;
      method_ = "Foo";
      controller_ = controller;
      request_ = request;
      response_ = response;
      done_ = done;
    }

<<<<<<< HEAD
    void Bar(RpcController* controller,
             const UNITTEST::BarRequest* request,
             UNITTEST::BarResponse* response,
             Closure* done) override {
=======
    void Bar(RpcController* controller, const UNITTEST::BarRequest* request,
             UNITTEST::BarResponse* response, Closure* done) override {
>>>>>>> f78fefc1
      ASSERT_FALSE(called_);
      called_ = true;
      method_ = "Bar";
      controller_ = controller;
      request_ = request;
      response_ = response;
      done_ = done;
    }

    // ---------------------------------------------------------------

    bool called_;
    std::string method_;
    RpcController* controller_;
    const Message* request_;
    Message* response_;
    Closure* done_;
  };

  class MockRpcChannel : public RpcChannel {
   public:
    MockRpcChannel()
      : called_(false),
        method_(NULL),
        controller_(NULL),
        request_(NULL),
        response_(NULL),
        done_(NULL),
        destroyed_(NULL) {}

    ~MockRpcChannel() {
      if (destroyed_ != NULL) *destroyed_ = true;
    }

    void Reset() { called_ = false; }

    // implements TestService ----------------------------------------

<<<<<<< HEAD
    void CallMethod(const MethodDescriptor* method,
                    RpcController* controller,
                    const Message* request,
                    Message* response,
=======
    void CallMethod(const MethodDescriptor* method, RpcController* controller,
                    const Message* request, Message* response,
>>>>>>> f78fefc1
                    Closure* done) override {
      ASSERT_FALSE(called_);
      called_ = true;
      method_ = method;
      controller_ = controller;
      request_ = request;
      response_ = response;
      done_ = done;
    }

    // ---------------------------------------------------------------

    bool called_;
    const MethodDescriptor* method_;
    RpcController* controller_;
    const Message* request_;
    Message* response_;
    Closure* done_;
    bool* destroyed_;
  };

  class MockController : public RpcController {
   public:
    void Reset() override {
      ADD_FAILURE() << "Reset() not expected during this test.";
    }
    bool Failed() const override {
      ADD_FAILURE() << "Failed() not expected during this test.";
      return false;
    }
    std::string ErrorText() const override {
      ADD_FAILURE() << "ErrorText() not expected during this test.";
      return "";
    }
    void StartCancel() override {
      ADD_FAILURE() << "StartCancel() not expected during this test.";
    }
    void SetFailed(const std::string& reason) override {
      ADD_FAILURE() << "SetFailed() not expected during this test.";
    }
    bool IsCanceled() const override {
      ADD_FAILURE() << "IsCanceled() not expected during this test.";
      return false;
    }
    void NotifyOnCancel(Closure* callback) override {
      ADD_FAILURE() << "NotifyOnCancel() not expected during this test.";
    }
  };

  GENERATED_SERVICE_TEST_NAME()
    : descriptor_(UNITTEST::TestService::descriptor()),
      foo_(descriptor_->FindMethodByName("Foo")),
      bar_(descriptor_->FindMethodByName("Bar")),
      stub_(&mock_channel_),
      done_(::google::protobuf::NewPermanentCallback(&DoNothing)) {}

<<<<<<< HEAD
  virtual void SetUp() override {
=======
  void SetUp() override {
>>>>>>> f78fefc1
    ASSERT_TRUE(foo_ != NULL);
    ASSERT_TRUE(bar_ != NULL);
  }

  const ServiceDescriptor* descriptor_;
  const MethodDescriptor* foo_;
  const MethodDescriptor* bar_;

  MockTestService mock_service_;
  MockController mock_controller_;

  MockRpcChannel mock_channel_;
  UNITTEST::TestService::Stub stub_;

  // Just so we don't have to re-define these with every test.
  UNITTEST::FooRequest foo_request_;
  UNITTEST::FooResponse foo_response_;
  UNITTEST::BarRequest bar_request_;
  UNITTEST::BarResponse bar_response_;
  std::unique_ptr<Closure> done_;
};

TEST_F(GENERATED_SERVICE_TEST_NAME, GetDescriptor) {
  // Test that GetDescriptor() works.

  EXPECT_EQ(descriptor_, mock_service_.GetDescriptor());
}

TEST_F(GENERATED_SERVICE_TEST_NAME, GetChannel) {
  EXPECT_EQ(&mock_channel_, stub_.channel());
}

TEST_F(GENERATED_SERVICE_TEST_NAME, OwnsChannel) {
  MockRpcChannel* channel = new MockRpcChannel;
  bool destroyed = false;
  channel->destroyed_ = &destroyed;

  {
    UNITTEST::TestService::Stub owning_stub(channel,
                                            Service::STUB_OWNS_CHANNEL);
    EXPECT_FALSE(destroyed);
  }

  EXPECT_TRUE(destroyed);
}

TEST_F(GENERATED_SERVICE_TEST_NAME, CallMethod) {
  // Test that CallMethod() works.

  // Call Foo() via CallMethod().
  mock_service_.CallMethod(foo_, &mock_controller_,
                           &foo_request_, &foo_response_, done_.get());

  ASSERT_TRUE(mock_service_.called_);

  EXPECT_EQ("Foo"            , mock_service_.method_    );
  EXPECT_EQ(&mock_controller_, mock_service_.controller_);
  EXPECT_EQ(&foo_request_    , mock_service_.request_   );
  EXPECT_EQ(&foo_response_   , mock_service_.response_  );
  EXPECT_EQ(done_.get()      , mock_service_.done_      );

  // Try again, but call Bar() instead.
  mock_service_.Reset();
  mock_service_.CallMethod(bar_, &mock_controller_,
                           &bar_request_, &bar_response_, done_.get());

  ASSERT_TRUE(mock_service_.called_);
  EXPECT_EQ("Bar", mock_service_.method_);
}

TEST_F(GENERATED_SERVICE_TEST_NAME, CallMethodTypeFailure) {
  // Verify death if we call Foo() with Bar's message types.

#ifdef PROTOBUF_HAS_DEATH_TEST  // death tests do not work on Windows yet
  EXPECT_DEBUG_DEATH(
    mock_service_.CallMethod(foo_, &mock_controller_,
                             &foo_request_, &bar_response_, done_.get()),
    "dynamic_cast");

  mock_service_.Reset();
  EXPECT_DEBUG_DEATH(
    mock_service_.CallMethod(foo_, &mock_controller_,
                             &bar_request_, &foo_response_, done_.get()),
    "dynamic_cast");
#endif  // PROTOBUF_HAS_DEATH_TEST
}

TEST_F(GENERATED_SERVICE_TEST_NAME, GetPrototypes) {
  // Test Get{Request,Response}Prototype() methods.

  EXPECT_EQ(&UNITTEST::FooRequest::default_instance(),
            &mock_service_.GetRequestPrototype(foo_));
  EXPECT_EQ(&UNITTEST::BarRequest::default_instance(),
            &mock_service_.GetRequestPrototype(bar_));

  EXPECT_EQ(&UNITTEST::FooResponse::default_instance(),
            &mock_service_.GetResponsePrototype(foo_));
  EXPECT_EQ(&UNITTEST::BarResponse::default_instance(),
            &mock_service_.GetResponsePrototype(bar_));
}

TEST_F(GENERATED_SERVICE_TEST_NAME, Stub) {
  // Test that the stub class works.

  // Call Foo() via the stub.
  stub_.Foo(&mock_controller_, &foo_request_, &foo_response_, done_.get());

  ASSERT_TRUE(mock_channel_.called_);

  EXPECT_EQ(foo_             , mock_channel_.method_    );
  EXPECT_EQ(&mock_controller_, mock_channel_.controller_);
  EXPECT_EQ(&foo_request_    , mock_channel_.request_   );
  EXPECT_EQ(&foo_response_   , mock_channel_.response_  );
  EXPECT_EQ(done_.get()      , mock_channel_.done_      );

  // Call Bar() via the stub.
  mock_channel_.Reset();
  stub_.Bar(&mock_controller_, &bar_request_, &bar_response_, done_.get());

  ASSERT_TRUE(mock_channel_.called_);
  EXPECT_EQ(bar_, mock_channel_.method_);
}

TEST_F(GENERATED_SERVICE_TEST_NAME, NotImplemented) {
  // Test that failing to implement a method of a service causes it to fail
  // with a "not implemented" error message.

  // A service which doesn't implement any methods.
  class UnimplementedService : public UNITTEST::TestService {
   public:
    UnimplementedService() {}
  };

  UnimplementedService unimplemented_service;

  // And a controller which expects to get a "not implemented" error.
  class ExpectUnimplementedController : public MockController {
   public:
    ExpectUnimplementedController() : called_(false) {}

    void SetFailed(const std::string& reason) override {
      EXPECT_FALSE(called_);
      called_ = true;
      EXPECT_EQ("Method Foo() not implemented.", reason);
    }

    bool called_;
  };

  ExpectUnimplementedController controller;

  // Call Foo.
  unimplemented_service.Foo(&controller, &foo_request_, &foo_response_,
                            done_.get());

  EXPECT_TRUE(controller.called_);
}

// ===================================================================

class OneofTest : public testing::Test {
 protected:
<<<<<<< HEAD
  virtual void SetUp() override {
  }
=======
  void SetUp() override {}
>>>>>>> f78fefc1

  void ExpectEnumCasesWork(const UNITTEST::TestOneof2 &message) {
    switch (message.foo_case()) {
      case UNITTEST::TestOneof2::kFooInt:
        EXPECT_TRUE(message.has_foo_int());
        break;
      case UNITTEST::TestOneof2::kFooString:
        EXPECT_TRUE(message.has_foo_string());
        break;
      case UNITTEST::TestOneof2::kFooCord:
        EXPECT_TRUE(message.has_foo_cord());
        break;
      case UNITTEST::TestOneof2::kFooStringPiece:
        EXPECT_TRUE(message.has_foo_string_piece());
        break;
      case UNITTEST::TestOneof2::kFooBytes:
        EXPECT_TRUE(message.has_foo_bytes());
        break;
      case UNITTEST::TestOneof2::kFooEnum:
        EXPECT_TRUE(message.has_foo_enum());
        break;
      case UNITTEST::TestOneof2::kFooMessage:
        EXPECT_TRUE(message.has_foo_message());
        break;
      case UNITTEST::TestOneof2::kFoogroup:
        EXPECT_TRUE(message.has_foogroup());
        break;
      case UNITTEST::TestOneof2::kFooLazyMessage:
        EXPECT_TRUE(message.has_foo_lazy_message());
        break;
      case UNITTEST::TestOneof2::FOO_NOT_SET:
        break;
    }
  }
};

TEST_F(OneofTest, SettingOneFieldClearsOthers) {
  UNITTEST::TestOneof2 message;

  message.set_foo_int(123);
  EXPECT_TRUE(message.has_foo_int());
  TestUtil::ExpectAtMostOneFieldSetInOneof(message);

  message.set_foo_string("foo");
  EXPECT_TRUE(message.has_foo_string());
  TestUtil::ExpectAtMostOneFieldSetInOneof(message);


  message.set_foo_bytes("qux");
  EXPECT_TRUE(message.has_foo_bytes());
  TestUtil::ExpectAtMostOneFieldSetInOneof(message);

  message.set_foo_enum(UNITTEST::TestOneof2::FOO);
  EXPECT_TRUE(message.has_foo_enum());
  TestUtil::ExpectAtMostOneFieldSetInOneof(message);

  message.mutable_foo_message()->set_qux_int(234);
  EXPECT_TRUE(message.has_foo_message());
  TestUtil::ExpectAtMostOneFieldSetInOneof(message);

  message.mutable_foogroup()->set_a(345);
  EXPECT_TRUE(message.has_foogroup());
  TestUtil::ExpectAtMostOneFieldSetInOneof(message);


  // we repeat this because we didn't test if this properly clears other fields
  // at the beginning.
  message.set_foo_int(123);
  EXPECT_TRUE(message.has_foo_int());
  TestUtil::ExpectAtMostOneFieldSetInOneof(message);
}

TEST_F(OneofTest, EnumCases) {
  UNITTEST::TestOneof2 message;

  message.set_foo_int(123);
  ExpectEnumCasesWork(message);
  message.set_foo_string("foo");
  ExpectEnumCasesWork(message);
  message.set_foo_bytes("qux");
  ExpectEnumCasesWork(message);
  message.set_foo_enum(UNITTEST::TestOneof2::FOO);
  ExpectEnumCasesWork(message);
  message.mutable_foo_message()->set_qux_int(234);
  ExpectEnumCasesWork(message);
  message.mutable_foogroup()->set_a(345);
  ExpectEnumCasesWork(message);
}

TEST_F(OneofTest, PrimitiveType) {
  UNITTEST::TestOneof2 message;
  // Unset field returns default value
  EXPECT_EQ(message.foo_int(), 0);

  message.set_foo_int(123);
  EXPECT_TRUE(message.has_foo_int());
  EXPECT_EQ(message.foo_int(), 123);
  message.clear_foo_int();
  EXPECT_FALSE(message.has_foo_int());
}

TEST_F(OneofTest, EnumType) {
  UNITTEST::TestOneof2 message;
  // Unset field returns default value
  EXPECT_EQ(message.foo_enum(), 1);

  message.set_foo_enum(UNITTEST::TestOneof2::FOO);
  EXPECT_TRUE(message.has_foo_enum());
  EXPECT_EQ(message.foo_enum(), UNITTEST::TestOneof2::FOO);
  message.clear_foo_enum();
  EXPECT_FALSE(message.has_foo_enum());
}

TEST_F(OneofTest, SetString) {
  // Check that setting a string field in various ways works
  UNITTEST::TestOneof2 message;

  // Unset field returns default value
  EXPECT_EQ(message.foo_string(), "");

  message.set_foo_string("foo");
  EXPECT_TRUE(message.has_foo_string());
  EXPECT_EQ(message.foo_string(), "foo");
  message.clear_foo_string();
  EXPECT_FALSE(message.has_foo_string());

  message.set_foo_string(std::string("bar"));
  EXPECT_TRUE(message.has_foo_string());
  EXPECT_EQ(message.foo_string(), "bar");
  message.clear_foo_string();
  EXPECT_FALSE(message.has_foo_string());


  message.set_foo_string("qux", 3);
  EXPECT_TRUE(message.has_foo_string());
  EXPECT_EQ(message.foo_string(), "qux");
  message.clear_foo_string();
  EXPECT_FALSE(message.has_foo_string());

  message.mutable_foo_string()->assign("quux");
  EXPECT_TRUE(message.has_foo_string());
  EXPECT_EQ(message.foo_string(), "quux");
  message.clear_foo_string();
  EXPECT_FALSE(message.has_foo_string());

  message.set_foo_string("corge");
  EXPECT_TRUE(message.has_foo_string());
  EXPECT_EQ(message.foo_string(), "corge");
  message.clear_foo_string();
  EXPECT_FALSE(message.has_foo_string());
}

TEST_F(OneofTest, ReleaseString) {
  // Check that release_foo() starts out NULL, and gives us a value
  // that we can delete after it's been set.
  UNITTEST::TestOneof2 message;

  EXPECT_EQ(NULL, message.release_foo_string());
  EXPECT_FALSE(message.has_foo_string());

  message.set_foo_string("blah");
  EXPECT_TRUE(message.has_foo_string());
  std::unique_ptr<std::string> str(message.release_foo_string());
  EXPECT_FALSE(message.has_foo_string());
  ASSERT_TRUE(str != NULL);
  EXPECT_EQ("blah", *str);

  EXPECT_EQ(NULL, message.release_foo_string());
  EXPECT_FALSE(message.has_foo_string());
}

TEST_F(OneofTest, SetAllocatedString) {
  // Check that set_allocated_foo() works for strings.
  UNITTEST::TestOneof2 message;

  EXPECT_FALSE(message.has_foo_string());
  const std::string kHello("hello");
  message.set_foo_string(kHello);
  EXPECT_TRUE(message.has_foo_string());

  message.set_allocated_foo_string(NULL);
  EXPECT_FALSE(message.has_foo_string());
  EXPECT_EQ("", message.foo_string());

  message.set_allocated_foo_string(new std::string(kHello));
  EXPECT_TRUE(message.has_foo_string());
  EXPECT_EQ(kHello, message.foo_string());
}

TEST_F(OneofTest, ArenaSetAllocatedString) {
  // Check that set_allocated_foo() works for strings.
  Arena arena;
  UNITTEST::TestOneof2* message =
      Arena::CreateMessage<UNITTEST::TestOneof2>(&arena);

  EXPECT_FALSE(message->has_foo_string());
  const std::string kHello("hello");
  message->set_foo_string(kHello);
  EXPECT_TRUE(message->has_foo_string());

  message->set_allocated_foo_string(NULL);
  EXPECT_FALSE(message->has_foo_string());
  EXPECT_EQ("", message->foo_string());

  message->set_allocated_foo_string(new std::string(kHello));
  EXPECT_TRUE(message->has_foo_string());
  EXPECT_EQ(kHello, message->foo_string());
}


TEST_F(OneofTest, SetMessage) {
  // Check that setting a message field works
  UNITTEST::TestOneof2 message;

  // Unset field returns default instance
  EXPECT_EQ(&message.foo_message(),
            &UNITTEST::TestOneof2_NestedMessage::default_instance());
  EXPECT_EQ(message.foo_message().qux_int(), 0);

  message.mutable_foo_message()->set_qux_int(234);
  EXPECT_TRUE(message.has_foo_message());
  EXPECT_EQ(message.foo_message().qux_int(), 234);
  message.clear_foo_message();
  EXPECT_FALSE(message.has_foo_message());
}

TEST_F(OneofTest, ReleaseMessage) {
  // Check that release_foo() starts out NULL, and gives us a value
  // that we can delete after it's been set.
  UNITTEST::TestOneof2 message;

  EXPECT_EQ(NULL, message.release_foo_message());
  EXPECT_FALSE(message.has_foo_message());

  message.mutable_foo_message()->set_qux_int(1);
  EXPECT_TRUE(message.has_foo_message());
  std::unique_ptr<UNITTEST::TestOneof2_NestedMessage> mes(
      message.release_foo_message());
  EXPECT_FALSE(message.has_foo_message());
  ASSERT_TRUE(mes != NULL);
  EXPECT_EQ(1, mes->qux_int());

  EXPECT_EQ(NULL, message.release_foo_message());
  EXPECT_FALSE(message.has_foo_message());
}

TEST_F(OneofTest, SetAllocatedMessage) {
  // Check that set_allocated_foo() works for messages.
  UNITTEST::TestOneof2 message;

  EXPECT_FALSE(message.has_foo_message());

  message.mutable_foo_message()->set_qux_int(1);
  EXPECT_TRUE(message.has_foo_message());

  message.set_allocated_foo_message(NULL);
  EXPECT_FALSE(message.has_foo_message());
  EXPECT_EQ(&message.foo_message(),
            &UNITTEST::TestOneof2_NestedMessage::default_instance());

  message.mutable_foo_message()->set_qux_int(1);
  UNITTEST::TestOneof2_NestedMessage* mes = message.release_foo_message();
  ASSERT_TRUE(mes != NULL);
  EXPECT_FALSE(message.has_foo_message());

  message.set_allocated_foo_message(mes);
  EXPECT_TRUE(message.has_foo_message());
  EXPECT_EQ(1, message.foo_message().qux_int());
}


TEST_F(OneofTest, Clear) {
  UNITTEST::TestOneof2 message;

  message.set_foo_int(1);
  EXPECT_TRUE(message.has_foo_int());
  message.clear_foo_int();
  EXPECT_FALSE(message.has_foo_int());
}

TEST_F(OneofTest, Defaults) {
  UNITTEST::TestOneof2 message;

  EXPECT_FALSE(message.has_foo_int());
  EXPECT_EQ(message.foo_int(), 0);

  EXPECT_FALSE(message.has_foo_string());
  EXPECT_EQ(message.foo_string(), "");


  EXPECT_FALSE(message.has_foo_bytes());
  EXPECT_EQ(message.foo_bytes(), "");

  EXPECT_FALSE(message.has_foo_enum());
  EXPECT_EQ(message.foo_enum(), 1);

  EXPECT_FALSE(message.has_foo_message());
  EXPECT_EQ(message.foo_message().qux_int(), 0);

  EXPECT_FALSE(message.has_foogroup());
  EXPECT_EQ(message.foogroup().a(), 0);


  EXPECT_FALSE(message.has_bar_int());
  EXPECT_EQ(message.bar_int(), 5);

  EXPECT_FALSE(message.has_bar_string());
  EXPECT_EQ(message.bar_string(), "STRING");


  EXPECT_FALSE(message.has_bar_bytes());
  EXPECT_EQ(message.bar_bytes(), "BYTES");

  EXPECT_FALSE(message.has_bar_enum());
  EXPECT_EQ(message.bar_enum(), 2);
}

TEST_F(OneofTest, SwapWithEmpty) {
  UNITTEST::TestOneof2 message1, message2;
  message1.set_foo_string("FOO");
  EXPECT_TRUE(message1.has_foo_string());
  message1.Swap(&message2);
  EXPECT_FALSE(message1.has_foo_string());
  EXPECT_TRUE(message2.has_foo_string());
  EXPECT_EQ(message2.foo_string(), "FOO");
}

TEST_F(OneofTest, SwapWithSelf) {
  UNITTEST::TestOneof2 message;
  message.set_foo_string("FOO");
  EXPECT_TRUE(message.has_foo_string());
  message.Swap(&message);
  EXPECT_TRUE(message.has_foo_string());
  EXPECT_EQ(message.foo_string(), "FOO");
}

TEST_F(OneofTest, SwapBothHasFields) {
  UNITTEST::TestOneof2 message1, message2;

  message1.set_foo_string("FOO");
  EXPECT_TRUE(message1.has_foo_string());
  message2.mutable_foo_message()->set_qux_int(1);
  EXPECT_TRUE(message2.has_foo_message());

  message1.Swap(&message2);
  EXPECT_FALSE(message1.has_foo_string());
  EXPECT_FALSE(message2.has_foo_message());
  EXPECT_TRUE(message1.has_foo_message());
  EXPECT_EQ(message1.foo_message().qux_int(), 1);
  EXPECT_TRUE(message2.has_foo_string());
  EXPECT_EQ(message2.foo_string(), "FOO");
}

TEST_F(OneofTest, CopyConstructor) {
  UNITTEST::TestOneof2 message1;
  message1.set_foo_bytes("FOO");

  UNITTEST::TestOneof2 message2(message1);
  EXPECT_TRUE(message2.has_foo_bytes());
  EXPECT_EQ(message2.foo_bytes(), "FOO");
}

TEST_F(OneofTest, CopyFrom) {
  UNITTEST::TestOneof2 message1, message2;
  message1.set_foo_enum(UNITTEST::TestOneof2::BAR);
  EXPECT_TRUE(message1.has_foo_enum());

  message2.CopyFrom(message1);
  EXPECT_TRUE(message2.has_foo_enum());
  EXPECT_EQ(message2.foo_enum(), UNITTEST::TestOneof2::BAR);

  // Copying from self should be a no-op.
  message2.CopyFrom(message2);
  EXPECT_TRUE(message2.has_foo_enum());
  EXPECT_EQ(message2.foo_enum(), UNITTEST::TestOneof2::BAR);
}

TEST_F(OneofTest, CopyAssignmentOperator) {
  UNITTEST::TestOneof2 message1;
  message1.mutable_foo_message()->set_qux_int(123);
  EXPECT_TRUE(message1.has_foo_message());

  UNITTEST::TestOneof2 message2;
  message2 = message1;
  EXPECT_EQ(message2.foo_message().qux_int(), 123);

  // Make sure that self-assignment does something sane.
  message2 = *&message2;  // Avoid -Wself-assign.
  EXPECT_EQ(message2.foo_message().qux_int(), 123);
}

TEST_F(OneofTest, UpcastCopyFrom) {
  // Test the CopyFrom method that takes in the generic const Message&
  // parameter.
  UNITTEST::TestOneof2 message1, message2;
  message1.mutable_foogroup()->set_a(123);
  EXPECT_TRUE(message1.has_foogroup());

  const Message* source = implicit_cast<const Message*>(&message1);
  message2.CopyFrom(*source);

  EXPECT_TRUE(message2.has_foogroup());
  EXPECT_EQ(message2.foogroup().a(), 123);
}

// Test the generated SerializeWithCachedSizesToArray(),
// This indirectly tests MergePartialFromCodedStream()
// We have to test each field type separately because we cannot set them at the
// same time
TEST_F(OneofTest, SerializationToArray) {
  // Primitive type
  {
    UNITTEST::TestOneof2 message1, message2;
std::string data;
message1.set_foo_int(123);
int size = message1.ByteSizeLong();
data.resize(size);
uint8_t* start = reinterpret_cast<uint8_t*>(::google::protobuf::string_as_array(&data));
uint8_t* end = message1.SerializeWithCachedSizesToArray(start);
EXPECT_EQ(size, end - start);
EXPECT_TRUE(message2.ParseFromString(data));
EXPECT_EQ(message2.foo_int(), 123);
  }

  // String
  {
    UNITTEST::TestOneof2 message1, message2;
    std::string data;
    message1.set_foo_string("foo");
    int size = message1.ByteSizeLong();
    data.resize(size);
    uint8_t* start = reinterpret_cast<uint8_t*>(::google::protobuf::string_as_array(&data));
    uint8_t* end = message1.SerializeWithCachedSizesToArray(start);
    EXPECT_EQ(size, end - start);
    EXPECT_TRUE(message2.ParseFromString(data));
    EXPECT_EQ(message2.foo_string(), "foo");
  }


  // Bytes
  {
    UNITTEST::TestOneof2 message1, message2;
    std::string data;
    message1.set_foo_bytes("qux");
    int size = message1.ByteSizeLong();
    data.resize(size);
    uint8_t* start = reinterpret_cast<uint8_t*>(::google::protobuf::string_as_array(&data));
    uint8_t* end = message1.SerializeWithCachedSizesToArray(start);
    EXPECT_EQ(size, end - start);
    EXPECT_TRUE(message2.ParseFromString(data));
    EXPECT_EQ(message2.foo_bytes(), "qux");
  }

  // Enum
  {
    UNITTEST::TestOneof2 message1, message2;
    std::string data;
    message1.set_foo_enum(UNITTEST::TestOneof2::FOO);
    int size = message1.ByteSizeLong();
    data.resize(size);
    uint8_t* start = reinterpret_cast<uint8_t*>(::google::protobuf::string_as_array(&data));
    uint8_t* end = message1.SerializeWithCachedSizesToArray(start);
    EXPECT_EQ(size, end - start);
    EXPECT_TRUE(message2.ParseFromString(data));
    EXPECT_EQ(message2.foo_enum(), UNITTEST::TestOneof2::FOO);
  }

  // Message
  {
    UNITTEST::TestOneof2 message1, message2;
    std::string data;
    message1.mutable_foo_message()->set_qux_int(234);
    int size = message1.ByteSizeLong();
    data.resize(size);
    uint8_t* start = reinterpret_cast<uint8_t*>(::google::protobuf::string_as_array(&data));
    uint8_t* end = message1.SerializeWithCachedSizesToArray(start);
    EXPECT_EQ(size, end - start);
    EXPECT_TRUE(message2.ParseFromString(data));
    EXPECT_EQ(message2.foo_message().qux_int(), 234);
  }

  // Group
  {
    UNITTEST::TestOneof2 message1, message2;
    std::string data;
    message1.mutable_foogroup()->set_a(345);
    int size = message1.ByteSizeLong();
    data.resize(size);
    uint8_t* start = reinterpret_cast<uint8_t*>(::google::protobuf::string_as_array(&data));
    uint8_t* end = message1.SerializeWithCachedSizesToArray(start);
    EXPECT_EQ(size, end - start);
    EXPECT_TRUE(message2.ParseFromString(data));
    EXPECT_EQ(message2.foogroup().a(), 345);
  }

}

// Test the generated SerializeWithCachedSizes() by forcing the buffer to write
// one byte at a time.
// This indirectly tests MergePartialFromCodedStream()
// We have to test each field type separately because we cannot set them at the
// same time
TEST_F(OneofTest, SerializationToStream) {
  // Primitive type
  {
    UNITTEST::TestOneof2 message1, message2;
std::string data;
message1.set_foo_int(123);
int size = message1.ByteSizeLong();
data.resize(size);

{
  // Allow the output stream to buffer only one byte at a time.
  io::ArrayOutputStream array_stream(::google::protobuf::string_as_array(&data), size, 1);
  io::CodedOutputStream output_stream(&array_stream);
  message1.SerializeWithCachedSizes(&output_stream);
  EXPECT_FALSE(output_stream.HadError());
  EXPECT_EQ(size, output_stream.ByteCount());
}

    EXPECT_TRUE(message2.ParseFromString(data));
    EXPECT_EQ(message2.foo_int(), 123);
  }

  // String
  {
    UNITTEST::TestOneof2 message1, message2;
    std::string data;
    message1.set_foo_string("foo");
    int size = message1.ByteSizeLong();
    data.resize(size);

    {
      // Allow the output stream to buffer only one byte at a time.
      io::ArrayOutputStream array_stream(::google::protobuf::string_as_array(&data), size, 1);
      io::CodedOutputStream output_stream(&array_stream);
      message1.SerializeWithCachedSizes(&output_stream);
      EXPECT_FALSE(output_stream.HadError());
      EXPECT_EQ(size, output_stream.ByteCount());
    }

    EXPECT_TRUE(message2.ParseFromString(data));
    EXPECT_EQ(message2.foo_string(), "foo");
  }


  // Bytes
  {
    UNITTEST::TestOneof2 message1, message2;
    std::string data;
    message1.set_foo_bytes("qux");
    int size = message1.ByteSizeLong();
    data.resize(size);

    {
      // Allow the output stream to buffer only one byte at a time.
      io::ArrayOutputStream array_stream(::google::protobuf::string_as_array(&data), size, 1);
      io::CodedOutputStream output_stream(&array_stream);
      message1.SerializeWithCachedSizes(&output_stream);
      EXPECT_FALSE(output_stream.HadError());
      EXPECT_EQ(size, output_stream.ByteCount());
    }

    EXPECT_TRUE(message2.ParseFromString(data));
    EXPECT_EQ(message2.foo_bytes(), "qux");
  }

  // Enum
  {
    UNITTEST::TestOneof2 message1, message2;
    std::string data;
    message1.set_foo_enum(UNITTEST::TestOneof2::FOO);
    int size = message1.ByteSizeLong();
    data.resize(size);

    {
      // Allow the output stream to buffer only one byte at a time.
      io::ArrayOutputStream array_stream(::google::protobuf::string_as_array(&data), size, 1);
      io::CodedOutputStream output_stream(&array_stream);
      message1.SerializeWithCachedSizes(&output_stream);
      EXPECT_FALSE(output_stream.HadError());
      EXPECT_EQ(size, output_stream.ByteCount());
    }

    EXPECT_TRUE(message2.ParseFromString(data));
    EXPECT_EQ(message2.foo_enum(), UNITTEST::TestOneof2::FOO);
  }

  // Message
  {
    UNITTEST::TestOneof2 message1, message2;
    std::string data;
    message1.mutable_foo_message()->set_qux_int(234);
    int size = message1.ByteSizeLong();
    data.resize(size);

    {
      // Allow the output stream to buffer only one byte at a time.
      io::ArrayOutputStream array_stream(::google::protobuf::string_as_array(&data), size, 1);
      io::CodedOutputStream output_stream(&array_stream);
      message1.SerializeWithCachedSizes(&output_stream);
      EXPECT_FALSE(output_stream.HadError());
      EXPECT_EQ(size, output_stream.ByteCount());
    }

    EXPECT_TRUE(message2.ParseFromString(data));
    EXPECT_EQ(message2.foo_message().qux_int(), 234);
  }

  // Group
  {
    UNITTEST::TestOneof2 message1, message2;
    std::string data;
    message1.mutable_foogroup()->set_a(345);
    int size = message1.ByteSizeLong();
    data.resize(size);

    {
      // Allow the output stream to buffer only one byte at a time.
      io::ArrayOutputStream array_stream(::google::protobuf::string_as_array(&data), size, 1);
      io::CodedOutputStream output_stream(&array_stream);
      message1.SerializeWithCachedSizes(&output_stream);
      EXPECT_FALSE(output_stream.HadError());
      EXPECT_EQ(size, output_stream.ByteCount());
    }

    EXPECT_TRUE(message2.ParseFromString(data));
    EXPECT_EQ(message2.foogroup().a(), 345);
  }

}

TEST_F(OneofTest, MergeFrom) {
  UNITTEST::TestOneof2 message1, message2;

  message1.set_foo_int(123);
  message2.MergeFrom(message1);
  TestUtil::ExpectAtMostOneFieldSetInOneof(message2);
  EXPECT_TRUE(message2.has_foo_int());
  EXPECT_EQ(message2.foo_int(), 123);

  message1.set_foo_string("foo");
  message2.MergeFrom(message1);
  TestUtil::ExpectAtMostOneFieldSetInOneof(message2);
  EXPECT_TRUE(message2.has_foo_string());
  EXPECT_EQ(message2.foo_string(), "foo");


  message1.set_foo_bytes("qux");
  message2.MergeFrom(message1);
  TestUtil::ExpectAtMostOneFieldSetInOneof(message2);
  EXPECT_TRUE(message2.has_foo_bytes());
  EXPECT_EQ(message2.foo_bytes(), "qux");

  message1.set_foo_enum(UNITTEST::TestOneof2::FOO);
  message2.MergeFrom(message1);
  TestUtil::ExpectAtMostOneFieldSetInOneof(message2);
  EXPECT_TRUE(message2.has_foo_enum());
  EXPECT_EQ(message2.foo_enum(), UNITTEST::TestOneof2::FOO);

  message1.mutable_foo_message()->set_qux_int(234);
  message2.MergeFrom(message1);
  TestUtil::ExpectAtMostOneFieldSetInOneof(message2);
  EXPECT_TRUE(message2.has_foo_message());
  EXPECT_EQ(message2.foo_message().qux_int(), 234);

  message1.mutable_foogroup()->set_a(345);
  message2.MergeFrom(message1);
  TestUtil::ExpectAtMostOneFieldSetInOneof(message2);
  EXPECT_TRUE(message2.has_foogroup());
  EXPECT_EQ(message2.foogroup().a(), 345);

}

TEST(HELPERS_TEST_NAME, TestSCC) {
  UNITTEST::TestMutualRecursionA a;
  MessageSCCAnalyzer scc_analyzer((Options()));
  const SCC* scc = scc_analyzer.GetSCC(a.GetDescriptor());
  std::vector<std::string> names;
  names.reserve(scc->descriptors.size());
  for (int i = 0; i < scc->descriptors.size(); i++) {
    names.push_back(scc->descriptors[i]->full_name());
  }
  std::string package = a.GetDescriptor()->file()->package();
  ASSERT_EQ(names.size(), 4);
  std::sort(names.begin(), names.end());
  EXPECT_EQ(names[0], package + ".TestMutualRecursionA");
  EXPECT_EQ(names[1], package + ".TestMutualRecursionA.SubGroup");
  EXPECT_EQ(names[2], package + ".TestMutualRecursionA.SubMessage");
  EXPECT_EQ(names[3], package + ".TestMutualRecursionB");

  MessageAnalysis result = scc_analyzer.GetSCCAnalysis(scc);
  EXPECT_EQ(result.is_recursive, true);
  EXPECT_EQ(result.contains_required, false);
  EXPECT_EQ(result.contains_cord, true);  // TestAllTypes
  EXPECT_EQ(result.contains_extension, false);  // TestAllTypes
}

TEST(HELPERS_TEST_NAME, TestSCCAnalysis) {
  {
    UNITTEST::TestRecursiveMessage msg;
    MessageSCCAnalyzer scc_analyzer((Options()));
    const SCC* scc = scc_analyzer.GetSCC(msg.GetDescriptor());
    MessageAnalysis result = scc_analyzer.GetSCCAnalysis(scc);
    EXPECT_EQ(result.is_recursive, true);
    EXPECT_EQ(result.contains_required, false);
    EXPECT_EQ(result.contains_cord, false);
    EXPECT_EQ(result.contains_extension, false);
  }
  {
    UNITTEST::TestAllExtensions msg;
    MessageSCCAnalyzer scc_analyzer((Options()));
    const SCC* scc = scc_analyzer.GetSCC(msg.GetDescriptor());
    MessageAnalysis result = scc_analyzer.GetSCCAnalysis(scc);
    EXPECT_EQ(result.is_recursive, false);
    EXPECT_EQ(result.contains_required, false);
    EXPECT_EQ(result.contains_cord, false);
    EXPECT_EQ(result.contains_extension, true);
  }
  {
    UNITTEST::TestRequired msg;
    MessageSCCAnalyzer scc_analyzer((Options()));
    const SCC* scc = scc_analyzer.GetSCC(msg.GetDescriptor());
    MessageAnalysis result = scc_analyzer.GetSCCAnalysis(scc);
    EXPECT_EQ(result.is_recursive, false);
    EXPECT_EQ(result.contains_required, true);
    EXPECT_EQ(result.contains_cord, false);
    EXPECT_EQ(result.contains_extension, false);
  }
}

}  // namespace cpp_unittest
}  // namespace cpp
}  // namespace compiler

namespace no_generic_services_test {
  // Verify that no class called "TestService" was defined in
  // unittest_no_generic_services.pb.h by defining a different type by the same
  // name.  If such a service was generated, this will not compile.
  struct TestService {
    int i;
  };
}

namespace compiler {
namespace cpp {
namespace cpp_unittest {

TEST_F(GENERATED_SERVICE_TEST_NAME, NoGenericServices) {
  // Verify that non-services in unittest_no_generic_services.proto were
  // generated.
  ::protobuf_unittest::no_generic_services_test::TestMessage message;
  message.set_a(1);
  message.SetExtension(
      ::protobuf_unittest::no_generic_services_test::test_extension, 123);
  ::protobuf_unittest::no_generic_services_test::TestEnum e =
      ::protobuf_unittest::no_generic_services_test::FOO;
  EXPECT_EQ(e, 1);

  // Verify that a ServiceDescriptor is generated for the service even if the
  // class itself is not.
  const FileDescriptor* file =
      ::google::protobuf::unittest::no_generic_services_test::TestMessage::descriptor()
          ->file();

  ASSERT_EQ(1, file->service_count());
  EXPECT_EQ("TestService", file->service(0)->name());
  ASSERT_EQ(1, file->service(0)->method_count());
  EXPECT_EQ("Foo", file->service(0)->method(0)->name());
}

#endif  // !PROTOBUF_TEST_NO_DESCRIPTORS

// ===================================================================

// This test must run last.  It verifies that descriptors were or were not
// initialized depending on whether PROTOBUF_TEST_NO_DESCRIPTORS was defined.
// When this is defined, we skip all tests which are expected to trigger
// descriptor initialization.  This verifies that everything else still works
// if descriptors are not initialized.
TEST(DESCRIPTOR_INIT_TEST_NAME, Initialized) {
#ifdef PROTOBUF_TEST_NO_DESCRIPTORS
  bool should_have_descriptors = false;
#else
  bool should_have_descriptors = true;
#endif

  EXPECT_EQ(should_have_descriptors,
            DescriptorPool::generated_pool()->InternalIsFileLoaded(
                TestUtil::MaybeTranslatePath(UNITTEST_PROTO_PATH)));
}

}  // namespace cpp_unittest

}  // namespace cpp
}  // namespace compiler
}  // namespace protobuf
}  // namespace google

#include <google/protobuf/port_undef.inc><|MERGE_RESOLUTION|>--- conflicted
+++ resolved
@@ -1159,15 +1159,8 @@
 
     // implements TestService ----------------------------------------
 
-<<<<<<< HEAD
-    void Foo(RpcController* controller,
-             const UNITTEST::FooRequest* request,
-             UNITTEST::FooResponse* response,
-             Closure* done) override {
-=======
     void Foo(RpcController* controller, const UNITTEST::FooRequest* request,
              UNITTEST::FooResponse* response, Closure* done) override {
->>>>>>> f78fefc1
       ASSERT_FALSE(called_);
       called_ = true;
       method_ = "Foo";
@@ -1177,15 +1170,8 @@
       done_ = done;
     }
 
-<<<<<<< HEAD
-    void Bar(RpcController* controller,
-             const UNITTEST::BarRequest* request,
-             UNITTEST::BarResponse* response,
-             Closure* done) override {
-=======
     void Bar(RpcController* controller, const UNITTEST::BarRequest* request,
              UNITTEST::BarResponse* response, Closure* done) override {
->>>>>>> f78fefc1
       ASSERT_FALSE(called_);
       called_ = true;
       method_ = "Bar";
@@ -1224,15 +1210,8 @@
 
     // implements TestService ----------------------------------------
 
-<<<<<<< HEAD
-    void CallMethod(const MethodDescriptor* method,
-                    RpcController* controller,
-                    const Message* request,
-                    Message* response,
-=======
     void CallMethod(const MethodDescriptor* method, RpcController* controller,
                     const Message* request, Message* response,
->>>>>>> f78fefc1
                     Closure* done) override {
       ASSERT_FALSE(called_);
       called_ = true;
@@ -1289,11 +1268,7 @@
       stub_(&mock_channel_),
       done_(::google::protobuf::NewPermanentCallback(&DoNothing)) {}
 
-<<<<<<< HEAD
-  virtual void SetUp() override {
-=======
   void SetUp() override {
->>>>>>> f78fefc1
     ASSERT_TRUE(foo_ != NULL);
     ASSERT_TRUE(bar_ != NULL);
   }
@@ -1456,12 +1431,7 @@
 
 class OneofTest : public testing::Test {
  protected:
-<<<<<<< HEAD
-  virtual void SetUp() override {
-  }
-=======
   void SetUp() override {}
->>>>>>> f78fefc1
 
   void ExpectEnumCasesWork(const UNITTEST::TestOneof2 &message) {
     switch (message.foo_case()) {
